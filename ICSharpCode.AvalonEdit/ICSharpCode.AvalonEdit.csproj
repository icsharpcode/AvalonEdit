﻿<?xml version="1.0" encoding="utf-8"?>
<Project ToolsVersion="4.0" DefaultTargets="Build" xmlns="http://schemas.microsoft.com/developer/msbuild/2003">
  <PropertyGroup>
    <ProjectGuid>{6C55B776-26D4-4DB3-A6AB-87E783B2F3D1}</ProjectGuid>
    <Configuration Condition=" '$(Configuration)' == '' ">Debug</Configuration>
    <Platform Condition=" '$(Platform)' == '' ">AnyCPU</Platform>
    <OutputType>Library</OutputType>
    <RootNamespace>ICSharpCode.AvalonEdit</RootNamespace>
    <AssemblyName>ICSharpCode.AvalonEdit</AssemblyName>
    <TargetFrameworkVersion>v4.0</TargetFrameworkVersion>
    <AppDesignerFolder>Properties</AppDesignerFolder>
    <SourceAnalysisOverrideSettingsFile>"C:\Program Files\SharpDevelop\3.0\bin\..\AddIns\AddIns\Misc\SourceAnalysis\Settings.SourceAnalysis"</SourceAnalysisOverrideSettingsFile>
    <AllowUnsafeBlocks>False</AllowUnsafeBlocks>
    <NoStdLib>False</NoStdLib>
    <WarningLevel>4</WarningLevel>
    <TreatWarningsAsErrors>false</TreatWarningsAsErrors>
    <SignAssembly>True</SignAssembly>
    <AssemblyOriginatorKeyFile>ICSharpCode.AvalonEdit.snk</AssemblyOriginatorKeyFile>
    <DelaySign>False</DelaySign>
    <AssemblyOriginatorKeyMode>File</AssemblyOriginatorKeyMode>
    <RunCodeAnalysis>False</RunCodeAnalysis>
    <CodeAnalysisRules>-Microsoft.Design#CA1020;-Microsoft.Design#CA1033;-Microsoft.Performance#CA1805;-Microsoft.Performance#CA1810</CodeAnalysisRules>
    <OutputPath>..\..\..\..\bin\</OutputPath>
    <DocumentationFile>..\..\..\..\bin\ICSharpCode.AvalonEdit.xml</DocumentationFile>
    <NoWarn>1607</NoWarn>
    <TargetFrameworkProfile>Client</TargetFrameworkProfile>
  </PropertyGroup>
  <PropertyGroup Condition=" '$(Configuration)' == 'Debug' ">
    <DebugSymbols>true</DebugSymbols>
    <DebugType>Full</DebugType>
    <Optimize>False</Optimize>
    <CheckForOverflowUnderflow>True</CheckForOverflowUnderflow>
    <DefineConstants>DEBUG;TRACE;DOTNET4</DefineConstants>
  </PropertyGroup>
  <PropertyGroup Condition=" '$(Configuration)' == 'Release' ">
    <DebugSymbols>false</DebugSymbols>
    <DebugType>PdbOnly</DebugType>
    <Optimize>True</Optimize>
    <CheckForOverflowUnderflow>False</CheckForOverflowUnderflow>
    <DefineConstants>TRACE;DOTNET4</DefineConstants>
  </PropertyGroup>
  <PropertyGroup Condition=" '$(Platform)' == 'AnyCPU' ">
    <RegisterForComInterop>False</RegisterForComInterop>
    <GenerateSerializationAssemblies>Auto</GenerateSerializationAssemblies>
    <BaseAddress>4194304</BaseAddress>
    <PlatformTarget>AnyCPU</PlatformTarget>
    <FileAlignment>4096</FileAlignment>
  </PropertyGroup>
  <Import Project="$(MSBuildBinPath)\Microsoft.CSharp.Targets" />
  <ItemGroup>
    <Reference Include="PresentationCore">
      <RequiredTargetFramework>3.0</RequiredTargetFramework>
    </Reference>
    <Reference Include="PresentationFramework">
      <RequiredTargetFramework>3.0</RequiredTargetFramework>
    </Reference>
    <Reference Include="System" />
    <Reference Include="System.Core">
      <RequiredTargetFramework>3.5</RequiredTargetFramework>
    </Reference>
    <Reference Include="System.Data" />
    <Reference Include="System.Data.DataSetExtensions">
      <RequiredTargetFramework>3.5</RequiredTargetFramework>
    </Reference>
    <Reference Include="System.Drawing" />
    <Reference Include="System.Windows.Forms" />
    <Reference Include="System.Xaml">
      <RequiredTargetFramework>4.0</RequiredTargetFramework>
    </Reference>
    <Reference Include="System.Xml" />
    <Reference Include="System.Xml.Linq">
      <RequiredTargetFramework>3.5</RequiredTargetFramework>
    </Reference>
    <Reference Include="UIAutomationProvider">
      <RequiredTargetFramework>3.0</RequiredTargetFramework>
    </Reference>
    <Reference Include="UIAutomationTypes">
      <RequiredTargetFramework>3.0</RequiredTargetFramework>
    </Reference>
    <Reference Include="WindowsBase">
      <RequiredTargetFramework>3.0</RequiredTargetFramework>
    </Reference>
  </ItemGroup>
  <ItemGroup>
    <Compile Include="..\..\..\Main\GlobalAssemblyInfo.cs">
      <Link>Properties\GlobalAssemblyInfo.cs</Link>
    </Compile>
    <Compile Include="AvalonEditCommands.cs" />
    <Compile Include="CodeCompletion\CompletionListBox.cs" />
    <Compile Include="CodeCompletion\CompletionWindowBase.cs" />
    <Compile Include="CodeCompletion\CompletionList.cs" />
    <Compile Include="CodeCompletion\CompletionWindow.cs">
      <SubType>Code</SubType>
    </Compile>
    <Compile Include="CodeCompletion\ICompletionData.cs" />
    <Compile Include="CodeCompletion\InsightWindow.cs" />
    <Compile Include="CodeCompletion\IOverloadProvider.cs" />
    <Compile Include="CodeCompletion\OverloadInsightWindow.cs" />
    <Compile Include="CodeCompletion\OverloadViewer.cs" />
    <Compile Include="Document\ChangeTrackingCheckpoint.cs" />
    <Compile Include="Document\DocumentChangeOperation.cs">
      <DependentUpon>UndoStack.cs</DependentUpon>
    </Compile>
    <Compile Include="Document\ILineTracker.cs" />
    <Compile Include="Document\SimpleSegment.cs" />
    <Compile Include="Document\RopeTextSource.cs" />
    <Compile Include="Document\IUndoableOperation.cs">
      <DependentUpon>UndoStack.cs</DependentUpon>
    </Compile>
    <Compile Include="Document\LineNode.cs">
      <DependentUpon>DocumentLine.cs</DependentUpon>
    </Compile>
    <Compile Include="Document\NewLineFinder.cs" />
    <Compile Include="Document\OffsetChangeMap.cs" />
    <Compile Include="Document\TextDocumentWeakEventManager.cs">
      <DependentUpon>TextDocument.cs</DependentUpon>
    </Compile>
    <Compile Include="Document\TextSegmentCollection.cs" />
    <Compile Include="Document\TextAnchor.cs" />
    <Compile Include="Document\TextAnchorNode.cs">
      <DependentUpon>TextAnchor.cs</DependentUpon>
    </Compile>
    <Compile Include="Document\TextAnchorTree.cs">
      <DependentUpon>TextAnchor.cs</DependentUpon>
    </Compile>
    <Compile Include="Document\TextSegment.cs" />
    <Compile Include="Document\TextUtilities.cs" />
    <Compile Include="Document\UndoOperationGroup.cs">
      <DependentUpon>UndoStack.cs</DependentUpon>
    </Compile>
    <Compile Include="Document\UndoStack.cs">
    </Compile>
    <Compile Include="Document\WeakLineTracker.cs">
      <DependentUpon>ILineTracker.cs</DependentUpon>
    </Compile>
    <Compile Include="Editing\AbstractMargin.cs" />
    <Compile Include="Editing\Caret.cs" />
    <Compile Include="Editing\CaretLayer.cs">
    </Compile>
    <Compile Include="Editing\CaretNavigationCommandHandler.cs">
    </Compile>
    <Compile Include="Editing\CaretWeakEventHandler.cs" />
    <Compile Include="Editing\DottedLineMargin.cs" />
    <Compile Include="Editing\DragDropException.cs" />
    <Compile Include="Editing\EditingCommandHandler.cs" />
    <Compile Include="Folding\AbstractFoldingStrategy.cs" />
    <Compile Include="Folding\FoldingElementGenerator.cs" />
    <Compile Include="Folding\FoldingManager.cs" />
    <Compile Include="Folding\FoldingMargin.cs" />
    <Compile Include="Folding\FoldingMarginMarker.cs" />
    <Compile Include="Folding\FoldingSection.cs" />
    <Compile Include="Editing\IReadOnlySectionProvider.cs" />
    <Compile Include="Editing\LineNumberMargin.cs" />
    <Compile Include="Editing\NoReadOnlySections.cs">
      <DependentUpon>IReadOnlySectionProvider.cs</DependentUpon>
    </Compile>
    <Compile Include="Editing\RectangleSelection.cs">
      <DependentUpon>Selection.cs</DependentUpon>
    </Compile>
    <Compile Include="Editing\Selection.cs" />
    <Compile Include="Editing\SelectionColorizer.cs">
      <DependentUpon>Selection.cs</DependentUpon>
    </Compile>
    <Compile Include="Editing\SelectionLayer.cs">
      <DependentUpon>Selection.cs</DependentUpon>
    </Compile>
    <Compile Include="Editing\SelectionMouseHandler.cs">
      <DependentUpon>Selection.cs</DependentUpon>
    </Compile>
    <Compile Include="Editing\SimpleSelection.cs">
      <DependentUpon>Selection.cs</DependentUpon>
    </Compile>
    <Compile Include="Editing\TextArea.cs" />
    <Compile Include="Editing\TextAreaDefaultInputHandlers.cs" />
    <Compile Include="Editing\TextAreaInputHandler.cs" />
    <Compile Include="Editing\TextSegmentReadOnlySectionProvider.cs">
      <DependentUpon>IReadOnlySectionProvider.cs</DependentUpon>
    </Compile>
    <Compile Include="Folding\NewFolding.cs" />
    <Compile Include="Folding\XmlFoldingStrategy.cs" />
    <Compile Include="Highlighting\DocumentHighlighter.cs" />
    <Compile Include="Highlighting\HighlightedInlineBuilder.cs" />
    <Compile Include="Highlighting\HighlightedLine.cs" />
    <Compile Include="Highlighting\HighlightedSection.cs" />
    <Compile Include="Highlighting\HighlightingBrush.cs" />
    <Compile Include="Highlighting\HighlightingColor.cs" />
    <Compile Include="Highlighting\HighlightingColorizer.cs" />
    <Compile Include="Highlighting\HighlightingDefinitionInvalidException.cs" />
    <Compile Include="Highlighting\HighlightingDefinitionTypeConverter.cs" />
    <Compile Include="Highlighting\HighlightingManager.cs" />
    <Compile Include="Highlighting\HtmlClipboard.cs" />
    <Compile Include="Highlighting\IHighlighter.cs" />
    <Compile Include="Highlighting\IHighlightingDefinition.cs" />
    <Compile Include="Highlighting\HighlightingRule.cs" />
    <Compile Include="Highlighting\Resources\Resources.cs" />
    <Compile Include="Highlighting\HighlightingRuleSet.cs" />
    <Compile Include="Highlighting\HighlightingSpan.cs" />
    <Compile Include="Highlighting\IHighlightingDefinitionReferenceResolver.cs">
    </Compile>
    <Compile Include="Highlighting\Xshd\HighlightingLoader.cs" />
    <Compile Include="Highlighting\Xshd\IXshdVisitor.cs" />
    <Compile Include="Highlighting\Xshd\SaveXshdVisitor.cs" />
    <Compile Include="Highlighting\Xshd\V1Loader.cs" />
    <Compile Include="Highlighting\Xshd\V2Loader.cs" />
    <Compile Include="Highlighting\Xshd\XmlHighlightingDefinition.cs" />
    <Compile Include="Highlighting\Xshd\XshdColor.cs" />
    <Compile Include="Highlighting\Xshd\XshdImport.cs" />
    <Compile Include="Highlighting\Xshd\XshdReference.cs" />
    <Compile Include="Highlighting\Xshd\XshdElement.cs" />
    <Compile Include="Highlighting\Xshd\XshdKeywords.cs" />
    <Compile Include="Highlighting\Xshd\XshdRule.cs" />
    <Compile Include="Highlighting\Xshd\XshdRuleSet.cs" />
    <Compile Include="Highlighting\Xshd\XshdSpan.cs" />
    <Compile Include="Highlighting\Xshd\XshdSyntaxDefinition.cs" />
    <Compile Include="Indentation\CSharp\IndentationReformatter.cs" />
    <Compile Include="Indentation\CSharp\CSharpIndentationStrategy.cs" />
    <Compile Include="Indentation\CSharp\DocumentAccessor.cs" />
    <Compile Include="Indentation\DefaultIndentationStrategy.cs" />
    <Compile Include="Indentation\IIndentationStrategy.cs" />
    <Compile Include="Rendering\BackgroundGeometryBuilder.cs">
      <DependentUpon>IBackgroundRenderer.cs</DependentUpon>
    </Compile>
    <Compile Include="Rendering\CollapsedLineSection.cs">
      <DependentUpon>HeightTree.cs</DependentUpon>
    </Compile>
    <Compile Include="Rendering\ColorizingTransformer.cs">
      <DependentUpon>IVisualLineTransformer.cs</DependentUpon>
    </Compile>
    <Compile Include="Rendering\DocumentColorizingTransformer.cs">
      <DependentUpon>IVisualLineTransformer.cs</DependentUpon>
    </Compile>
    <Compile Include="Rendering\FormattedTextElement.cs" />
    <Compile Include="Rendering\GlobalTextRunProperties.cs">
      <DependentUpon>TextView.cs</DependentUpon>
    </Compile>
    <Compile Include="Rendering\HeightTree.cs" />
    <Compile Include="Rendering\HeightTreeLineNode.cs">
      <DependentUpon>HeightTree.cs</DependentUpon>
    </Compile>
    <Compile Include="Rendering\HeightTreeNode.cs">
      <DependentUpon>HeightTree.cs</DependentUpon>
    </Compile>
    <Compile Include="Rendering\IBackgroundRenderer.cs" />
    <Compile Include="Rendering\InlineObjectRun.cs" />
    <Compile Include="Rendering\ITextRunConstructionContext.cs">
      <DependentUpon>VisualLineElementGenerator.cs</DependentUpon>
    </Compile>
    <Compile Include="Rendering\ITextViewConnect.cs">
      <DependentUpon>TextView.cs</DependentUpon>
    </Compile>
    <Compile Include="Rendering\IVisualLineTransformer.cs" />
    <Compile Include="Rendering\Layer.cs">
      <DependentUpon>TextView.cs</DependentUpon>
    </Compile>
    <Compile Include="Rendering\LayerPosition.cs">
      <DependentUpon>TextView.cs</DependentUpon>
    </Compile>
    <Compile Include="Rendering\LinkElementGenerator.cs" />
    <Compile Include="Rendering\MouseHoverLogic.cs" />
    <Compile Include="Rendering\NewLineElementGenerator.cs" />
    <Compile Include="Rendering\SimpleTextSource.cs">
      <DependentUpon>FormattedTextElement.cs</DependentUpon>
    </Compile>
    <Compile Include="Rendering\SingleCharacterElementGenerator.cs" />
    <Compile Include="Rendering\TextLayer.cs">
      <DependentUpon>TextView.cs</DependentUpon>
    </Compile>
    <Compile Include="Rendering\TextView.cs" />
    <Compile Include="Rendering\TextViewCachedElements.cs" />
    <Compile Include="Rendering\TextViewWeakEventManager.cs">
      <DependentUpon>TextView.cs</DependentUpon>
    </Compile>
    <Compile Include="Rendering\VisualLine.cs" />
    <Compile Include="Rendering\VisualLineConstructionStartEventArgs.cs" />
    <Compile Include="Rendering\VisualLineElement.cs" />
    <Compile Include="Rendering\VisualLineElementGenerator.cs" />
    <Compile Include="Rendering\VisualLineElementTextRunProperties.cs">
      <DependentUpon>VisualLine.cs</DependentUpon>
    </Compile>
    <Compile Include="Rendering\VisualLineLinkText.cs" />
    <Compile Include="Rendering\VisualLinesInvalidException.cs" />
    <Compile Include="Rendering\VisualLineText.cs" />
    <Compile Include="Rendering\VisualLineTextParagraphProperties.cs">
      <DependentUpon>VisualLine.cs</DependentUpon>
    </Compile>
    <Compile Include="Rendering\VisualLineTextSource.cs">
      <DependentUpon>VisualLineElementGenerator.cs</DependentUpon>
    </Compile>
    <Compile Include="Rendering\VisualYPosition.cs">
      <DependentUpon>VisualLine.cs</DependentUpon>
    </Compile>
    <Compile Include="Search\RegexSearchStrategy.cs" />
    <Compile Include="Search\DropDownButton.cs" />
    <Compile Include="Search\ISearchStrategy.cs" />
    <Compile Include="Search\SearchCommands.cs" />
    <Compile Include="Search\SearchResultBackgroundRenderer.cs" />
    <Compile Include="Search\SearchPanel.xaml.cs">
      <DependentUpon>SearchPanel.xaml</DependentUpon>
      <SubType>Code</SubType>
    </Compile>
    <Compile Include="Search\SearchStrategyFactory.cs" />
    <Compile Include="Snippets\IActiveElement.cs" />
    <Compile Include="Snippets\SnippetAnchorElement.cs" />
    <Compile Include="Snippets\SnippetEventArgs.cs" />
    <Compile Include="Snippets\SnippetInputHandler.cs" />
    <Compile Include="Snippets\Snippet.cs" />
    <Compile Include="Snippets\SnippetBoundElement.cs" />
    <Compile Include="Snippets\SnippetCaretElement.cs" />
    <Compile Include="Snippets\SnippetContainerElement.cs" />
    <Compile Include="Snippets\SnippetElement.cs" />
    <Compile Include="Snippets\InsertionContext.cs" />
    <Compile Include="Snippets\SnippetReplaceableTextElement.cs" />
    <Compile Include="Snippets\SnippetSelectionElement.cs" />
    <Compile Include="Snippets\SnippetTextElement.cs" />
    <Compile Include="TextEditor.cs" />
    <Compile Include="TextEditorAutomationPeer.cs" />
    <Compile Include="TextEditorComponent.cs">
    </Compile>
    <Compile Include="Properties\AssemblyInfo.cs" />
    <Compile Include="Document\DocumentChangeEventArgs.cs" />
    <Compile Include="Document\GapTextBuffer.cs">
      <DependentUpon>TextDocument.cs</DependentUpon>
    </Compile>
    <Compile Include="Document\LineManager.cs">
      <DependentUpon>TextDocument.cs</DependentUpon>
    </Compile>
    <Compile Include="Document\DocumentLine.cs" />
    <Compile Include="Document\DocumentLineTree.cs">
      <DependentUpon>DocumentLine.cs</DependentUpon>
    </Compile>
    <Compile Include="Document\TextDocument.cs" />
    <Compile Include="TextEditorOptions.cs" />
    <Compile Include="TextEditorWeakEventManager.cs">
      <DependentUpon>TextEditor.cs</DependentUpon>
    </Compile>
    <Compile Include="TextViewPosition.cs" />
    <Compile Include="Utils\Boxes.cs" />
    <Compile Include="Utils\BusyManager.cs" />
    <Compile Include="Utils\CharRope.cs" />
    <Compile Include="Utils\CompressingTreeList.cs" />
    <Compile Include="Utils\Constants.cs" />
    <Compile Include="Utils\DelayedEvents.cs" />
    <Compile Include="Utils\CallbackOnDispose.cs" />
    <Compile Include="Utils\Deque.cs" />
    <Compile Include="Utils\Empty.cs" />
    <Compile Include="Utils\ExtensionMethods.cs" />
    <Compile Include="Utils\FileReader.cs" />
    <Compile Include="Utils\ImmutableStack.cs" />
    <Compile Include="Utils\NullSafeCollection.cs" />
    <Compile Include="Utils\ObserveAddRemoveCollection.cs" />
    <Compile Include="Utils\PropertyChangedWeakEventManager.cs" />
    <Compile Include="Utils\Rope.cs" />
    <Compile Include="Utils\RopeNode.cs" />
    <Compile Include="Utils\RopeTextReader.cs" />
    <Compile Include="Utils\StringSegment.cs" />
    <Compile Include="Utils\TextFormatterFactory.cs" />
    <Compile Include="Utils\WeakEventManagerBase.cs" />
    <Compile Include="Utils\PixelSnapHelpers.cs" />
    <Compile Include="Utils\ThrowUtil.cs" />
    <Compile Include="Utils\Win32.cs" />
    <CodeAnalysisDictionary Include="Properties\CodeAnalysisDictionary.xml" />
    <Compile Include="Xml\AbstractAXmlVisitor.cs" />
    <Compile Include="Xml\AXmlAttribute.cs" />
    <Compile Include="Xml\AXmlAttributeCollection.cs" />
    <Compile Include="Xml\AXmlContainer.cs" />
    <Compile Include="Xml\AXmlDocument.cs" />
    <Compile Include="Xml\AXmlElement.cs" />
    <Compile Include="Xml\AXmlObject.cs" />
    <Compile Include="Xml\AXmlObjectCollection.cs" />
    <Compile Include="Xml\AXmlObjectEventArgs.cs" />
    <Compile Include="Xml\AXmlParser.cs" />
    <Compile Include="Xml\AXmlTag.cs" />
    <Compile Include="Xml\AXmlText.cs" />
    <Compile Include="Xml\CanonicalPrintAXmlVisitor.cs" />
    <Compile Include="Xml\InternalException.cs" />
    <Compile Include="Xml\TrackedSegmentCollection.cs">
      <DependentUpon>AXmlParser.cs</DependentUpon>
    </Compile>
    <Compile Include="Xml\FilteredCollection.cs" />
    <Compile Include="Xml\IAXmlVisitor.cs" />
    <Compile Include="Xml\MergedCollection.cs" />
    <Compile Include="Xml\PrettyPrintAXmlVisitor.cs" />
    <Compile Include="Xml\SyntaxError.cs" />
    <Compile Include="Xml\TagMatchingHeuristics.cs">
      <DependentUpon>AXmlParser.cs</DependentUpon>
    </Compile>
    <Compile Include="Xml\TagReader.cs">
      <DependentUpon>AXmlParser.cs</DependentUpon>
    </Compile>
    <Compile Include="Xml\TextType.cs">
      <DependentUpon>AXmlText.cs</DependentUpon>
    </Compile>
    <Compile Include="Xml\TokenReader.cs">
      <DependentUpon>AXmlParser.cs</DependentUpon>
    </Compile>
    <Resource Include="themes\RightArrow.cur" />
    <EmbeddedResource Include="Highlighting\Resources\ASPX.xshd" />
    <EmbeddedResource Include="Highlighting\Resources\Boo.xshd" />
    <EmbeddedResource Include="Highlighting\Resources\Coco-Mode.xshd" />
    <EmbeddedResource Include="Highlighting\Resources\CPP-Mode.xshd" />
    <EmbeddedResource Include="Highlighting\Resources\HTML-Mode.xshd" />
    <EmbeddedResource Include="Highlighting\Resources\Java-Mode.xshd" />
    <EmbeddedResource Include="Highlighting\Resources\JavaScript-Mode.xshd" />
    <EmbeddedResource Include="Highlighting\Resources\Patch-Mode.xshd" />
    <EmbeddedResource Include="Highlighting\Resources\PHP-Mode.xshd" />
    <EmbeddedResource Include="Highlighting\Resources\Tex-Mode.xshd" />
    <EmbeddedResource Include="Highlighting\Resources\VBNET-Mode.xshd" />
    <EmbeddedResource Include="Highlighting\Resources\XML-Mode.xshd" />
    <EmbeddedResource Include="Highlighting\Resources\ModeV1.xsd" />
    <EmbeddedResource Include="Highlighting\Resources\ModeV2.xsd" />
    <EmbeddedResource Include="Highlighting\Resources\CSharp-Mode.xshd" />
    <EmbeddedResource Include="Highlighting\Resources\XmlDoc.xshd" />
  </ItemGroup>
  <ItemGroup>
    <Page Include="CodeCompletion\CompletionList.xaml" />
    <Page Include="CodeCompletion\InsightWindow.xaml" />
    <Page Include="Search\SearchPanel.xaml" />
    <Page Include="Search\DropDownButton.xaml">
      <DependentUpon>DropDownButton.cs</DependentUpon>
    </Page>
    <Page Include="TextEditor.xaml" />
    <Page Include="themes\generic.xaml" />
  </ItemGroup>
  <ItemGroup>
    <EmbeddedResource Include="Highlighting\Resources\CSS-Mode.xshd" />
  </ItemGroup>
  <ItemGroup>
<<<<<<< HEAD
    <ProjectReference Include="..\..\NRefactory\ICSharpCode.NRefactory\ICSharpCode.NRefactory.csproj">
      <Project>{3B2A5653-EC97-4001-BB9B-D90F1AF2C371}</Project>
      <Name>ICSharpCode.NRefactory</Name>
    </ProjectReference>
=======
    <Folder Include="Search" />
  </ItemGroup>
  <ItemGroup>
    <Resource Include="Search\next.png" />
    <Resource Include="Search\prev.png" />
>>>>>>> cb6204d4
  </ItemGroup>
</Project><|MERGE_RESOLUTION|>--- conflicted
+++ resolved
@@ -425,17 +425,13 @@
     <EmbeddedResource Include="Highlighting\Resources\CSS-Mode.xshd" />
   </ItemGroup>
   <ItemGroup>
-<<<<<<< HEAD
     <ProjectReference Include="..\..\NRefactory\ICSharpCode.NRefactory\ICSharpCode.NRefactory.csproj">
       <Project>{3B2A5653-EC97-4001-BB9B-D90F1AF2C371}</Project>
       <Name>ICSharpCode.NRefactory</Name>
     </ProjectReference>
-=======
-    <Folder Include="Search" />
   </ItemGroup>
   <ItemGroup>
     <Resource Include="Search\next.png" />
     <Resource Include="Search\prev.png" />
->>>>>>> cb6204d4
   </ItemGroup>
 </Project>