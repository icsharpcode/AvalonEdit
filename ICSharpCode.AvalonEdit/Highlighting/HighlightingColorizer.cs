﻿// Copyright (c) 2014 AlphaSierraPapa for the SharpDevelop Team
// 
// Permission is hereby granted, free of charge, to any person obtaining a copy of this
// software and associated documentation files (the "Software"), to deal in the Software
// without restriction, including without limitation the rights to use, copy, modify, merge,
// publish, distribute, sublicense, and/or sell copies of the Software, and to permit persons
// to whom the Software is furnished to do so, subject to the following conditions:
// 
// The above copyright notice and this permission notice shall be included in all copies or
// substantial portions of the Software.
// 
// THE SOFTWARE IS PROVIDED "AS IS", WITHOUT WARRANTY OF ANY KIND, EXPRESS OR IMPLIED,
// INCLUDING BUT NOT LIMITED TO THE WARRANTIES OF MERCHANTABILITY, FITNESS FOR A PARTICULAR
// PURPOSE AND NONINFRINGEMENT. IN NO EVENT SHALL THE AUTHORS OR COPYRIGHT HOLDERS BE LIABLE
// FOR ANY CLAIM, DAMAGES OR OTHER LIABILITY, WHETHER IN AN ACTION OF CONTRACT, TORT OR
// OTHERWISE, ARISING FROM, OUT OF OR IN CONNECTION WITH THE SOFTWARE OR THE USE OR OTHER
// DEALINGS IN THE SOFTWARE.

using System;
using System.Diagnostics;
using System.Windows;
using System.Windows.Media;

using ICSharpCode.AvalonEdit.Document;
using ICSharpCode.AvalonEdit.Rendering;

namespace ICSharpCode.AvalonEdit.Highlighting
{
	/// <summary>
	/// A colorizes that interprets a highlighting rule set and colors the document accordingly.
	/// </summary>
	public class HighlightingColorizer : DocumentColorizingTransformer
	{
		readonly IHighlightingDefinition definition;
		TextView textView;
		IHighlighter highlighter;
		bool isFixedHighlighter;

		/// <summary>
		/// Creates a new HighlightingColorizer instance.
		/// </summary>
		/// <param name="definition">The highlighting definition.</param>
		public HighlightingColorizer(IHighlightingDefinition definition)
		{
			if (definition == null)
				throw new ArgumentNullException("definition");
			this.definition = definition;
		}

		/// <summary>
		/// Creates a new HighlightingColorizer instance that uses a fixed highlighter instance.
		/// The colorizer can only be used with text views that show the document for which
		/// the highlighter was created.
		/// </summary>
		/// <param name="highlighter">The highlighter to be used.</param>
		public HighlightingColorizer(IHighlighter highlighter)
		{
			if (highlighter == null)
				throw new ArgumentNullException("highlighter");
			this.highlighter = highlighter;
			this.isFixedHighlighter = true;
		}

		/// <summary>
		/// Creates a new HighlightingColorizer instance.
		/// Derived classes using this constructor must override the <see cref="CreateHighlighter"/> method.
		/// </summary>
		protected HighlightingColorizer()
		{
		}

		void textView_DocumentChanged(object sender, EventArgs e)
		{
			TextView textView = (TextView)sender;
			DeregisterServices(textView);
			RegisterServices(textView);
		}

		/// <summary>
		/// This method is called when a text view is removed from this HighlightingColorizer,
		/// and also when the TextDocument on any associated text view changes.
		/// </summary>
		protected virtual void DeregisterServices(TextView textView)
		{
			if (highlighter != null)
			{
				if (isInHighlightingGroup)
				{
					highlighter.EndHighlighting();
					isInHighlightingGroup = false;
				}
				highlighter.HighlightingStateChanged -= OnHighlightStateChanged;
				// remove highlighter if it is registered
				if (textView.Services.GetService(typeof(IHighlighter)) == highlighter)
					textView.Services.RemoveService(typeof(IHighlighter));
				if (!isFixedHighlighter)
				{
					if (highlighter != null)
						highlighter.Dispose();
					highlighter = null;
				}
			}
		}

		/// <summary>
		/// This method is called when a new text view is added to this HighlightingColorizer,
		/// and also when the TextDocument on any associated text view changes.
		/// </summary>
		protected virtual void RegisterServices(TextView textView)
		{
			if (textView.Document != null)
			{
				if (!isFixedHighlighter)
					highlighter = textView.Document != null ? CreateHighlighter(textView, textView.Document) : null;
				if (highlighter != null && highlighter.Document == textView.Document)
				{
					// add service only if it doesn't already exist
					if (textView.Services.GetService(typeof(IHighlighter)) == null)
					{
						textView.Services.AddService(typeof(IHighlighter), highlighter);
					}
					highlighter.HighlightingStateChanged += OnHighlightStateChanged;
				}
			}
		}

		/// <summary>
		/// Creates the IHighlighter instance for the specified text document.
		/// </summary>
		protected virtual IHighlighter CreateHighlighter(TextView textView, TextDocument document)
		{
			if (definition != null)
				return new DocumentHighlighter(document, definition);
			else
				throw new NotSupportedException("Cannot create a highlighter because no IHighlightingDefinition was specified, and the CreateHighlighter() method was not overridden.");
		}

		/// <inheritdoc/>
		protected override void OnAddToTextView(TextView textView)
		{
			if (this.textView != null)
			{
				throw new InvalidOperationException("Cannot use a HighlightingColorizer instance in multiple text views. Please create a separate instance for each text view.");
			}
			base.OnAddToTextView(textView);
			this.textView = textView;
			textView.DocumentChanged += textView_DocumentChanged;
			textView.VisualLineConstructionStarting += textView_VisualLineConstructionStarting;
			textView.VisualLinesChanged += textView_VisualLinesChanged;
			RegisterServices(textView);
		}

		/// <inheritdoc/>
		protected override void OnRemoveFromTextView(TextView textView)
		{
			DeregisterServices(textView);
			textView.DocumentChanged -= textView_DocumentChanged;
			textView.VisualLineConstructionStarting -= textView_VisualLineConstructionStarting;
			textView.VisualLinesChanged -= textView_VisualLinesChanged;
			base.OnRemoveFromTextView(textView);
			this.textView = null;
		}

		bool isInHighlightingGroup;

		void textView_VisualLineConstructionStarting(object sender, VisualLineConstructionStartEventArgs e)
		{
			if (highlighter != null)
			{
				// Force update of highlighting state up to the position where we start generating visual lines.
				// This is necessary in case the document gets modified above the FirstLineInView so that the highlighting state changes.
				// We need to detect this case and issue a redraw (through OnHighlightStateChanged)
				// before the visual line construction reuses existing lines that were built using the invalid highlighting state.
				lineNumberBeingColorized = e.FirstLineInView.LineNumber - 1;
				if (!isInHighlightingGroup)
				{
					// avoid opening group twice if there was an exception during the previous visual line construction
					// (not ideal, but better than throwing InvalidOperationException "group already open"
					// without any way of recovering)
					highlighter.BeginHighlighting();
					isInHighlightingGroup = true;
				}
				highlighter.UpdateHighlightingState(lineNumberBeingColorized);
				lineNumberBeingColorized = 0;
			}
		}

		void textView_VisualLinesChanged(object sender, EventArgs e)
		{
			if (highlighter != null && isInHighlightingGroup)
			{
				highlighter.EndHighlighting();
				isInHighlightingGroup = false;
			}
		}

		DocumentLine lastColorizedLine;

		/// <inheritdoc/>
		protected override void Colorize(ITextRunConstructionContext context)
		{
			this.lastColorizedLine = null;
			base.Colorize(context);
			if (this.lastColorizedLine != context.VisualLine.LastDocumentLine)
			{
				if (highlighter != null)
				{
					// In some cases, it is possible that we didn't highlight the last document line within the visual line
					// (e.g. when the line ends with a fold marker).
					// But even if we didn't highlight it, we'll have to update the highlighting state for it so that the
					// proof inside TextViewDocumentHighlighter.OnHighlightStateChanged holds.
					lineNumberBeingColorized = context.VisualLine.LastDocumentLine.LineNumber;
					highlighter.UpdateHighlightingState(lineNumberBeingColorized);
					lineNumberBeingColorized = 0;
				}
			}
			this.lastColorizedLine = null;
		}

		int lineNumberBeingColorized;

		/// <inheritdoc/>
		protected override void ColorizeLine(DocumentLine line)
		{
			if (highlighter != null)
			{
				lineNumberBeingColorized = line.LineNumber;
				HighlightedLine hl = highlighter.HighlightLine(lineNumberBeingColorized);
				lineNumberBeingColorized = 0;
				foreach (HighlightedSection section in hl.Sections)
				{
					if (IsEmptyColor(section.Color))
						continue;
					ChangeLinePart(section.Offset, section.Offset + section.Length,
								   visualLineElement => ApplyColorToElement(visualLineElement, section.Color));
				}
			}
			this.lastColorizedLine = line;
		}

		/// <summary>
		/// Gets whether the color is empty (has no effect on a VisualLineTextElement).
		/// For example, the C# "Punctuation" is an empty color.
		/// </summary>
		internal static bool IsEmptyColor(HighlightingColor color)
		{
			if (color == null)
				return true;
			return color.Background == null && color.Foreground == null
				&& color.FontStyle == null && color.FontWeight == null
				&& color.Underline == null && color.Strikethrough == null;
		}

		/// <summary>
		/// Applies a highlighting color to a visual line element.
		/// </summary>
		protected virtual void ApplyColorToElement(VisualLineElement element, HighlightingColor color)
		{
			ApplyColorToElement(element, color, CurrentContext);
		}

		internal static void ApplyColorToElement(VisualLineElement element, HighlightingColor color, ITextRunConstructionContext context)
		{
			if (color.Foreground != null)
			{
				Brush b = color.Foreground.GetBrush(context);
				if (b != null)
					element.TextRunProperties.SetForegroundBrush(b);
			}
			if (color.Background != null)
			{
				Brush b = color.Background.GetBrush(context);
				if (b != null)
					element.BackgroundBrush = b;
			}
			if (color.FontStyle != null || color.FontWeight != null || color.FontFamily != null)
			{
				Typeface tf = element.TextRunProperties.Typeface;
				element.TextRunProperties.SetTypeface(new Typeface(
				   color.FontFamily ?? tf.FontFamily,
				   color.FontStyle ?? tf.Style,
				   color.FontWeight ?? tf.Weight,
				   tf.Stretch
			   ));
			}
			if (color.Underline ?? false)
				element.TextRunProperties.SetTextDecorations(TextDecorations.Underline);
			if (color.Strikethrough ?? false)
				element.TextRunProperties.SetTextDecorations(TextDecorations.Strikethrough);
			if (color.FontSize.HasValue)
				element.TextRunProperties.SetFontRenderingEmSize(color.FontSize.Value);
		}

		/// <summary>
		/// This method is responsible for telling the TextView to redraw lines when the highlighting state has changed.
		/// </summary>
		/// <remarks>
		/// Creation of a VisualLine triggers the syntax highlighter (which works on-demand), so it says:
		/// Hey, the user typed "/*". Don't just recreate that line, but also the next one
		/// because my highlighting state (at end of line) changed!
		/// </remarks>
		void OnHighlightStateChanged(int fromLineNumber, int toLineNumber)
		{
			if (lineNumberBeingColorized != 0)
			{
				// Ignore notifications for any line except the one we're interested in.
				// This improves the performance as Redraw() can take quite some time when called repeatedly
				// while scanning the document (above the visible area) for highlighting changes.
				if (toLineNumber <= lineNumberBeingColorized)
				{
					return;
				}
			}

			// The user may have inserted "/*" into the current line, and so far only that line got redrawn.
			// So when the highlighting state is changed, we issue a redraw for the line immediately below.
			// If the highlighting state change applies to the lines below, too, the construction of each line
			// will invalidate the next line, and the construction pass will regenerate all lines.

			Debug.WriteLine(string.Format("OnHighlightStateChanged forces redraw of lines {0} to {1}", fromLineNumber, toLineNumber));

			// If the VisualLine construction is in progress, we have to avoid sending redraw commands for
			// anything above the line currently being constructed.
			// It takes some explanation to see why this cannot happen.
			// VisualLines always get constructed from top to bottom.
			// Each VisualLine construction calls into the highlighter and thus forces an update of the
			// highlighting state for all lines up to the one being constructed.

			// To guarantee that we don't redraw lines we just constructed, we need to show that when
			// a VisualLine is being reused, the highlighting state at that location is still up-to-date.

			// This isn't exactly trivial and the initial implementation was incorrect in the presence of external document changes
			// (e.g. split view).

			// For the first line in the view, the TextView.VisualLineConstructionStarting event is used to check that the
			// highlighting state is up-to-date. If it isn't, this method will be executed, and it'll mark the first line
			// in the view as requiring a redraw. This is safely possible because that event occurs before any lines are reused.

			// Once we take care of the first visual line, we won't get in trouble with other lines due to the top-to-bottom
			// construction process.

			// We'll prove that: if line N is being reused, then the highlighting state is up-to-date until (end of) line N-1.

			// Start of induction: the first line in view is reused only if the highlighting state was up-to-date
			// until line N-1 (no change detected in VisualLineConstructionStarting event).

			// Induction step:
			// If another line N+1 is being reused, then either
			//     a) the previous line (the visual line containing document line N) was newly constructed
			// or  b) the previous line was reused
			// In case a, the construction updated the highlighting state. This means the stack at end of line N is up-to-date.
			// In case b, the highlighting state at N-1 was up-to-date, and the text of line N was not changed.
			//   (if the text was changed, the line could not have been reused).
			// From this follows that the highlighting state at N is still up-to-date.

			// The above proof holds even in the presence of folding: folding only ever hides text in the middle of a visual line.
			// Our Colorize-override ensures that the highlighting state is always updated for the LastDocumentLine,
			// so it will always invalidate the next visual line when a folded line is constructed
			// and the highlighting stack has changed.

<<<<<<< HEAD
			if (fromLineNumber == toLineNumber)
			{
=======
			if (fromLineNumber == toLineNumber) {
>>>>>>> 3320ce17
				textView.Redraw(textView.Document.GetLineByNumber(fromLineNumber));
			}
			else
			{
				// If there are multiple lines marked as changed; only the first one really matters
				// for the highlighting during rendering.
				// However this callback is also called outside of the rendering process, e.g. when a highlighter
				// decides to re-highlight some section based on external feedback (e.g. semantic highlighting).
				var fromLine = textView.Document.GetLineByNumber(fromLineNumber);
				var toLine = textView.Document.GetLineByNumber(toLineNumber);
				int startOffset = fromLine.Offset;
				textView.Redraw(startOffset, toLine.EndOffset - startOffset);
			}

			/*
			 * Meta-comment: "why does this have to be so complicated?"
			 * 
			 * The problem is that I want to re-highlight only on-demand and incrementally;
			 * and at the same time only repaint changed lines.
			 * So the highlighter and the VisualLine construction both have to run in a single pass.
			 * The highlighter must take care that it never touches already constructed visual lines;
			 * if it detects that something must be redrawn because the highlighting state changed,
			 * it must do so early enough in the construction process.
			 * But doing it too early means it doesn't have the information necessary to re-highlight and redraw only the desired parts.
			 */
		}
	}
}<|MERGE_RESOLUTION|>--- conflicted
+++ resolved
@@ -82,10 +82,8 @@
 		/// </summary>
 		protected virtual void DeregisterServices(TextView textView)
 		{
-			if (highlighter != null)
-			{
-				if (isInHighlightingGroup)
-				{
+			if (highlighter != null) {
+				if (isInHighlightingGroup) {
 					highlighter.EndHighlighting();
 					isInHighlightingGroup = false;
 				}
@@ -93,8 +91,7 @@
 				// remove highlighter if it is registered
 				if (textView.Services.GetService(typeof(IHighlighter)) == highlighter)
 					textView.Services.RemoveService(typeof(IHighlighter));
-				if (!isFixedHighlighter)
-				{
+				if (!isFixedHighlighter) {
 					if (highlighter != null)
 						highlighter.Dispose();
 					highlighter = null;
@@ -108,15 +105,12 @@
 		/// </summary>
 		protected virtual void RegisterServices(TextView textView)
 		{
-			if (textView.Document != null)
-			{
+			if (textView.Document != null) {
 				if (!isFixedHighlighter)
 					highlighter = textView.Document != null ? CreateHighlighter(textView, textView.Document) : null;
-				if (highlighter != null && highlighter.Document == textView.Document)
-				{
+				if (highlighter != null && highlighter.Document == textView.Document) {
 					// add service only if it doesn't already exist
-					if (textView.Services.GetService(typeof(IHighlighter)) == null)
-					{
+					if (textView.Services.GetService(typeof(IHighlighter)) == null) {
 						textView.Services.AddService(typeof(IHighlighter), highlighter);
 					}
 					highlighter.HighlightingStateChanged += OnHighlightStateChanged;
@@ -138,8 +132,7 @@
 		/// <inheritdoc/>
 		protected override void OnAddToTextView(TextView textView)
 		{
-			if (this.textView != null)
-			{
+			if (this.textView != null) {
 				throw new InvalidOperationException("Cannot use a HighlightingColorizer instance in multiple text views. Please create a separate instance for each text view.");
 			}
 			base.OnAddToTextView(textView);
@@ -165,15 +158,13 @@
 
 		void textView_VisualLineConstructionStarting(object sender, VisualLineConstructionStartEventArgs e)
 		{
-			if (highlighter != null)
-			{
+			if (highlighter != null) {
 				// Force update of highlighting state up to the position where we start generating visual lines.
 				// This is necessary in case the document gets modified above the FirstLineInView so that the highlighting state changes.
 				// We need to detect this case and issue a redraw (through OnHighlightStateChanged)
 				// before the visual line construction reuses existing lines that were built using the invalid highlighting state.
 				lineNumberBeingColorized = e.FirstLineInView.LineNumber - 1;
-				if (!isInHighlightingGroup)
-				{
+				if (!isInHighlightingGroup) {
 					// avoid opening group twice if there was an exception during the previous visual line construction
 					// (not ideal, but better than throwing InvalidOperationException "group already open"
 					// without any way of recovering)
@@ -187,8 +178,7 @@
 
 		void textView_VisualLinesChanged(object sender, EventArgs e)
 		{
-			if (highlighter != null && isInHighlightingGroup)
-			{
+			if (highlighter != null && isInHighlightingGroup) {
 				highlighter.EndHighlighting();
 				isInHighlightingGroup = false;
 			}
@@ -201,10 +191,8 @@
 		{
 			this.lastColorizedLine = null;
 			base.Colorize(context);
-			if (this.lastColorizedLine != context.VisualLine.LastDocumentLine)
-			{
-				if (highlighter != null)
-				{
+			if (this.lastColorizedLine != context.VisualLine.LastDocumentLine) {
+				if (highlighter != null) {
 					// In some cases, it is possible that we didn't highlight the last document line within the visual line
 					// (e.g. when the line ends with a fold marker).
 					// But even if we didn't highlight it, we'll have to update the highlighting state for it so that the
@@ -222,13 +210,11 @@
 		/// <inheritdoc/>
 		protected override void ColorizeLine(DocumentLine line)
 		{
-			if (highlighter != null)
-			{
+			if (highlighter != null) {
 				lineNumberBeingColorized = line.LineNumber;
 				HighlightedLine hl = highlighter.HighlightLine(lineNumberBeingColorized);
 				lineNumberBeingColorized = 0;
-				foreach (HighlightedSection section in hl.Sections)
-				{
+				foreach (HighlightedSection section in hl.Sections) {
 					if (IsEmptyColor(section.Color))
 						continue;
 					ChangeLinePart(section.Offset, section.Offset + section.Length,
@@ -261,20 +247,17 @@
 
 		internal static void ApplyColorToElement(VisualLineElement element, HighlightingColor color, ITextRunConstructionContext context)
 		{
-			if (color.Foreground != null)
-			{
+			if (color.Foreground != null) {
 				Brush b = color.Foreground.GetBrush(context);
 				if (b != null)
 					element.TextRunProperties.SetForegroundBrush(b);
 			}
-			if (color.Background != null)
-			{
+			if (color.Background != null) {
 				Brush b = color.Background.GetBrush(context);
 				if (b != null)
 					element.BackgroundBrush = b;
 			}
-			if (color.FontStyle != null || color.FontWeight != null || color.FontFamily != null)
-			{
+			if (color.FontStyle != null || color.FontWeight != null || color.FontFamily != null) {
 				Typeface tf = element.TextRunProperties.Typeface;
 				element.TextRunProperties.SetTypeface(new Typeface(
 				   color.FontFamily ?? tf.FontFamily,
@@ -301,13 +284,11 @@
 		/// </remarks>
 		void OnHighlightStateChanged(int fromLineNumber, int toLineNumber)
 		{
-			if (lineNumberBeingColorized != 0)
-			{
+			if (lineNumberBeingColorized != 0) {
 				// Ignore notifications for any line except the one we're interested in.
 				// This improves the performance as Redraw() can take quite some time when called repeatedly
 				// while scanning the document (above the visible area) for highlighting changes.
-				if (toLineNumber <= lineNumberBeingColorized)
-				{
+				if (toLineNumber <= lineNumberBeingColorized) {
 					return;
 				}
 			}
@@ -358,16 +339,9 @@
 			// so it will always invalidate the next visual line when a folded line is constructed
 			// and the highlighting stack has changed.
 
-<<<<<<< HEAD
-			if (fromLineNumber == toLineNumber)
-			{
-=======
 			if (fromLineNumber == toLineNumber) {
->>>>>>> 3320ce17
 				textView.Redraw(textView.Document.GetLineByNumber(fromLineNumber));
-			}
-			else
-			{
+			} else {
 				// If there are multiple lines marked as changed; only the first one really matters
 				// for the highlighting during rendering.
 				// However this callback is also called outside of the rendering process, e.g. when a highlighter
