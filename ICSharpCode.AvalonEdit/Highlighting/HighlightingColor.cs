﻿// Copyright (c) 2014 AlphaSierraPapa for the SharpDevelop Team
// 
// Permission is hereby granted, free of charge, to any person obtaining a copy of this
// software and associated documentation files (the "Software"), to deal in the Software
// without restriction, including without limitation the rights to use, copy, modify, merge,
// publish, distribute, sublicense, and/or sell copies of the Software, and to permit persons
// to whom the Software is furnished to do so, subject to the following conditions:
// 
// The above copyright notice and this permission notice shall be included in all copies or
// substantial portions of the Software.
// 
// THE SOFTWARE IS PROVIDED "AS IS", WITHOUT WARRANTY OF ANY KIND, EXPRESS OR IMPLIED,
// INCLUDING BUT NOT LIMITED TO THE WARRANTIES OF MERCHANTABILITY, FITNESS FOR A PARTICULAR
// PURPOSE AND NONINFRINGEMENT. IN NO EVENT SHALL THE AUTHORS OR COPYRIGHT HOLDERS BE LIABLE
// FOR ANY CLAIM, DAMAGES OR OTHER LIABILITY, WHETHER IN AN ACTION OF CONTRACT, TORT OR
// OTHERWISE, ARISING FROM, OUT OF OR IN CONNECTION WITH THE SOFTWARE OR THE USE OR OTHER
// DEALINGS IN THE SOFTWARE.

using System;
using System.Globalization;
using System.Linq;
using System.Runtime.Serialization;
using System.Text;
using System.Windows;
using System.Windows.Media;

using ICSharpCode.AvalonEdit.Utils;

namespace ICSharpCode.AvalonEdit.Highlighting
{
	/// <summary>
	/// A highlighting color is a set of font properties and foreground and background color.
	/// </summary>
	[Serializable]
	public class HighlightingColor : ISerializable, IFreezable, ICloneable, IEquatable<HighlightingColor>
	{
		internal static readonly HighlightingColor Empty = FreezableHelper.FreezeAndReturn(new HighlightingColor());

		string name;
		FontFamily fontFamily = null;
		int? fontSize;
		FontWeight? fontWeight;
		FontStyle? fontStyle;
		bool? underline;
		bool? strikethrough;
		HighlightingBrush foreground;
		HighlightingBrush background;
		bool frozen;

		/// <summary>
		/// Gets/Sets the name of the color.
		/// </summary>
		public string Name
		{
			get
			{
				return name;
			}
			set
			{
				if (frozen)
					throw new InvalidOperationException();
				name = value;
			}
		}

<<<<<<< HEAD
		/// <summary>
		/// Gets/sets the font family. Null if the highlighting color does not change the font style.
		/// </summary>
		public FontFamily FontFamily
		{
			get
			{
				return fontFamily;
			}
			set
			{
				if (frozen)
					throw new InvalidOperationException();
				fontFamily = value;
			}
		}

		/// <summary>
		/// Gets/sets the font size. Null if the highlighting color does not change the font style.
		/// </summary>
		public int? FontSize
		{
			get
			{
				return fontSize;
			}
			set
			{
				if (frozen)
					throw new InvalidOperationException();
				fontSize = value;
			}
		}

=======
>>>>>>> 3320ce17
		/// <summary>
		/// Gets/sets the font weight. Null if the highlighting color does not change the font weight.
		/// </summary>
		public FontWeight? FontWeight
		{
			get
			{
				return fontWeight;
			}
			set
			{
				if (frozen)
					throw new InvalidOperationException();
				fontWeight = value;
			}
		}

		/// <summary>
		/// Gets/sets the font style. Null if the highlighting color does not change the font style.
		/// </summary>
		public FontStyle? FontStyle
		{
			get
			{
				return fontStyle;
			}
			set
			{
				if (frozen)
					throw new InvalidOperationException();
				fontStyle = value;
			}
		}

		/// <summary>
		///  Gets/sets the underline flag. Null if the underline status does not change the font style.
		/// </summary>
		public bool? Underline
		{
			get
			{
				return underline;
			}
			set
			{
				if (frozen)
					throw new InvalidOperationException();
				underline = value;
			}
		}

<<<<<<< HEAD
		/// <summary>
		///  Gets/sets the strikethrough flag. Null if the strikethrough status does not change the font style.
		/// </summary>
		public bool? Strikethrough
		{
			get
			{
				return strikethrough;
			}
			set
			{
				if (frozen)
					throw new InvalidOperationException();
				strikethrough = value;
			}
		}

=======
>>>>>>> 3320ce17
		/// <summary>
		/// Gets/sets the foreground color applied by the highlighting.
		/// </summary>
		public HighlightingBrush Foreground
		{
			get
			{
				return foreground;
			}
			set
			{
				if (frozen)
					throw new InvalidOperationException();
				foreground = value;
			}
		}

		/// <summary>
		/// Gets/sets the background color applied by the highlighting.
		/// </summary>
		public HighlightingBrush Background
		{
			get
			{
				return background;
			}
			set
			{
				if (frozen)
					throw new InvalidOperationException();
				background = value;
			}
		}

		/// <summary>
		/// Creates a new HighlightingColor instance.
		/// </summary>
		public HighlightingColor()
		{
		}

		/// <summary>
		/// Deserializes a HighlightingColor.
		/// </summary>
		protected HighlightingColor(SerializationInfo info, StreamingContext context)
		{
			if (info == null)
				throw new ArgumentNullException("info");
			this.Name = info.GetString("Name");
			if (info.GetBoolean("HasWeight"))
				this.FontWeight = System.Windows.FontWeight.FromOpenTypeWeight(info.GetInt32("Weight"));
			if (info.GetBoolean("HasStyle"))
				this.FontStyle = (FontStyle?)new FontStyleConverter().ConvertFromInvariantString(info.GetString("Style"));
			if (info.GetBoolean("HasUnderline"))
				this.Underline = info.GetBoolean("Underline");
			if (info.GetBoolean("HasStrikethrough"))
				this.Strikethrough = info.GetBoolean("Strikethrough");
			this.Foreground = (HighlightingBrush)info.GetValue("Foreground", typeof(HighlightingBrush));
			this.Background = (HighlightingBrush)info.GetValue("Background", typeof(HighlightingBrush));
			if (info.GetBoolean("HasFamily"))
				this.FontFamily = new FontFamily(info.GetString("Family"));
			if (info.GetBoolean("HasSize"))
				this.FontSize = info.GetInt32("Size");
		}

		/// <summary>
		/// Serializes this HighlightingColor instance.
		/// </summary>
		[System.Security.SecurityCritical]
		public virtual void GetObjectData(SerializationInfo info, StreamingContext context)
		{
			if (info == null)
				throw new ArgumentNullException("info");
			info.AddValue("Name", this.Name);
			info.AddValue("HasWeight", this.FontWeight.HasValue);
			if (this.FontWeight.HasValue)
				info.AddValue("Weight", this.FontWeight.Value.ToOpenTypeWeight());
			info.AddValue("HasStyle", this.FontStyle.HasValue);
			if (this.FontStyle.HasValue)
				info.AddValue("Style", this.FontStyle.Value.ToString());
			info.AddValue("HasUnderline", this.Underline.HasValue);
			if (this.Underline.HasValue)
				info.AddValue("Underline", this.Underline.Value);
			if (this.Strikethrough.HasValue)
				info.AddValue("Strikethrough", this.Strikethrough.Value);
			info.AddValue("Foreground", this.Foreground);
			info.AddValue("Background", this.Background);
			info.AddValue("HasFamily", this.FontFamily != null);
			if (this.FontFamily != null)
				info.AddValue("Family", this.FontFamily.FamilyNames.FirstOrDefault());
			info.AddValue("HasSize", this.FontSize.HasValue);
			if (this.FontSize.HasValue)
				info.AddValue("Size", this.FontSize.Value.ToString());
		}

		/// <summary>
		/// Gets CSS code for the color.
		/// </summary>
		[System.Diagnostics.CodeAnalysis.SuppressMessage("Microsoft.Globalization", "CA1308:NormalizeStringsToUppercase", Justification = "CSS usually uses lowercase, and all possible values are English-only")]
		public virtual string ToCss()
		{
			StringBuilder b = new StringBuilder();
			if (Foreground != null)
			{
				Color? c = Foreground.GetColor(null);
				if (c != null)
				{
					b.AppendFormat(CultureInfo.InvariantCulture, "color: #{0:x2}{1:x2}{2:x2}; ", c.Value.R, c.Value.G, c.Value.B);
				}
			}
			if (FontWeight != null)
			{
				b.Append("font-weight: ");
				b.Append(FontWeight.Value.ToString().ToLowerInvariant());
				b.Append("; ");
			}
			if (FontStyle != null)
			{
				b.Append("font-style: ");
				b.Append(FontStyle.Value.ToString().ToLowerInvariant());
				b.Append("; ");
			}
			if (Underline != null) {
				b.Append("text-decoration: ");
				b.Append(Underline.Value ? "underline" : "none");
				b.Append("; ");
			}
			if (Strikethrough != null)
			{
				if (Underline == null)
					b.Append("text-decoration:  ");

				b.Remove(b.Length - 1, 1);
				b.Append(Strikethrough.Value ? " line-through" : " none");
				b.Append("; ");
			}
			return b.ToString();
		}

		/// <inheritdoc/>
		public override string ToString()
		{
			return "[" + GetType().Name + " " + (string.IsNullOrEmpty(this.Name) ? ToCss() : this.Name) + "]";
		}

		/// <summary>
		/// Prevent further changes to this highlighting color.
		/// </summary>
		public virtual void Freeze()
		{
			frozen = true;
		}

		/// <summary>
		/// Gets whether this HighlightingColor instance is frozen.
		/// </summary>
		public bool IsFrozen
		{
			get { return frozen; }
		}

		/// <summary>
		/// Clones this highlighting color.
		/// If this color is frozen, the clone will be unfrozen.
		/// </summary>
		public virtual HighlightingColor Clone()
		{
			HighlightingColor c = (HighlightingColor)MemberwiseClone();
			c.frozen = false;
			return c;
		}

		object ICloneable.Clone()
		{
			return Clone();
		}

		/// <inheritdoc/>
		public override sealed bool Equals(object obj)
		{
			return Equals(obj as HighlightingColor);
		}

		/// <inheritdoc/>
		public virtual bool Equals(HighlightingColor other)
		{
			if (other == null)
				return false;
			return this.name == other.name && this.fontWeight == other.fontWeight
				&& this.fontStyle == other.fontStyle && this.underline == other.underline && this.strikethrough == other.strikethrough
				&& object.Equals(this.foreground, other.foreground) && object.Equals(this.background, other.background)
				&& object.Equals(this.fontFamily, other.fontFamily) && object.Equals(this.FontSize, other.FontSize);
		}

		/// <inheritdoc/>
		public override int GetHashCode()
		{
			int hashCode = 0;
			unchecked
			{
				if (name != null)
					hashCode += 1000000007 * name.GetHashCode();
				hashCode += 1000000009 * fontWeight.GetHashCode();
				hashCode += 1000000021 * fontStyle.GetHashCode();
				if (foreground != null)
					hashCode += 1000000033 * foreground.GetHashCode();
				if (background != null)
					hashCode += 1000000087 * background.GetHashCode();
				if (fontFamily != null)
					hashCode += 1000000123 * fontFamily.GetHashCode();
				if (fontSize != null)
					hashCode += 1000000167 * fontSize.GetHashCode();
			}
			return hashCode;
		}

		/// <summary>
		/// Overwrites the properties in this HighlightingColor with those from the given color;
		/// but maintains the current values where the properties of the given color return <c>null</c>.
		/// </summary>
		public void MergeWith(HighlightingColor color)
		{
			FreezableHelper.ThrowIfFrozen(this);
			if (color.fontWeight != null)
				this.fontWeight = color.fontWeight;
			if (color.fontStyle != null)
				this.fontStyle = color.fontStyle;
			if (color.foreground != null)
				this.foreground = color.foreground;
			if (color.background != null)
				this.background = color.background;
			if (color.underline != null)
				this.underline = color.underline;
			if (color.strikethrough != null)
				this.strikethrough = color.strikethrough;
			if (color.fontFamily != null)
				this.fontFamily = color.fontFamily;
			if (color.fontSize != null)
				this.fontSize = color.fontSize;
		}

<<<<<<< HEAD
		internal bool IsEmptyForMerge
		{
			get
			{
=======
		internal bool IsEmptyForMerge {
			get {
>>>>>>> 3320ce17
				return fontWeight == null && fontStyle == null && underline == null
					   && strikethrough == null && foreground == null && background == null
					   && fontFamily == null && fontSize == null;
			}
		}
	}
}<|MERGE_RESOLUTION|>--- conflicted
+++ resolved
@@ -50,32 +50,25 @@
 		/// <summary>
 		/// Gets/Sets the name of the color.
 		/// </summary>
-		public string Name
-		{
-			get
-			{
+		public string Name {
+			get {
 				return name;
 			}
-			set
-			{
+			set {
 				if (frozen)
 					throw new InvalidOperationException();
 				name = value;
 			}
 		}
 
-<<<<<<< HEAD
 		/// <summary>
 		/// Gets/sets the font family. Null if the highlighting color does not change the font style.
 		/// </summary>
-		public FontFamily FontFamily
-		{
-			get
-			{
+		public FontFamily FontFamily {
+			get {
 				return fontFamily;
 			}
-			set
-			{
+			set {
 				if (frozen)
 					throw new InvalidOperationException();
 				fontFamily = value;
@@ -85,33 +78,25 @@
 		/// <summary>
 		/// Gets/sets the font size. Null if the highlighting color does not change the font style.
 		/// </summary>
-		public int? FontSize
-		{
-			get
-			{
+		public int? FontSize {
+			get {
 				return fontSize;
 			}
-			set
-			{
+			set {
 				if (frozen)
 					throw new InvalidOperationException();
 				fontSize = value;
 			}
 		}
 
-=======
->>>>>>> 3320ce17
 		/// <summary>
 		/// Gets/sets the font weight. Null if the highlighting color does not change the font weight.
 		/// </summary>
-		public FontWeight? FontWeight
-		{
-			get
-			{
+		public FontWeight? FontWeight {
+			get {
 				return fontWeight;
 			}
-			set
-			{
+			set {
 				if (frozen)
 					throw new InvalidOperationException();
 				fontWeight = value;
@@ -121,14 +106,11 @@
 		/// <summary>
 		/// Gets/sets the font style. Null if the highlighting color does not change the font style.
 		/// </summary>
-		public FontStyle? FontStyle
-		{
-			get
-			{
+		public FontStyle? FontStyle {
+			get {
 				return fontStyle;
 			}
-			set
-			{
+			set {
 				if (frozen)
 					throw new InvalidOperationException();
 				fontStyle = value;
@@ -138,51 +120,39 @@
 		/// <summary>
 		///  Gets/sets the underline flag. Null if the underline status does not change the font style.
 		/// </summary>
-		public bool? Underline
-		{
-			get
-			{
+		public bool? Underline {
+			get {
 				return underline;
 			}
-			set
-			{
+			set {
 				if (frozen)
 					throw new InvalidOperationException();
 				underline = value;
 			}
 		}
 
-<<<<<<< HEAD
 		/// <summary>
 		///  Gets/sets the strikethrough flag. Null if the strikethrough status does not change the font style.
 		/// </summary>
-		public bool? Strikethrough
-		{
-			get
-			{
+		public bool? Strikethrough {
+			get {
 				return strikethrough;
 			}
-			set
-			{
+			set {
 				if (frozen)
 					throw new InvalidOperationException();
 				strikethrough = value;
 			}
 		}
 
-=======
->>>>>>> 3320ce17
 		/// <summary>
 		/// Gets/sets the foreground color applied by the highlighting.
 		/// </summary>
-		public HighlightingBrush Foreground
-		{
-			get
-			{
+		public HighlightingBrush Foreground {
+			get {
 				return foreground;
 			}
-			set
-			{
+			set {
 				if (frozen)
 					throw new InvalidOperationException();
 				foreground = value;
@@ -192,14 +162,11 @@
 		/// <summary>
 		/// Gets/sets the background color applied by the highlighting.
 		/// </summary>
-		public HighlightingBrush Background
-		{
-			get
-			{
+		public HighlightingBrush Background {
+			get {
 				return background;
 			}
-			set
-			{
+			set {
 				if (frozen)
 					throw new InvalidOperationException();
 				background = value;
@@ -274,22 +241,18 @@
 		public virtual string ToCss()
 		{
 			StringBuilder b = new StringBuilder();
-			if (Foreground != null)
-			{
+			if (Foreground != null) {
 				Color? c = Foreground.GetColor(null);
-				if (c != null)
-				{
+				if (c != null) {
 					b.AppendFormat(CultureInfo.InvariantCulture, "color: #{0:x2}{1:x2}{2:x2}; ", c.Value.R, c.Value.G, c.Value.B);
 				}
 			}
-			if (FontWeight != null)
-			{
+			if (FontWeight != null) {
 				b.Append("font-weight: ");
 				b.Append(FontWeight.Value.ToString().ToLowerInvariant());
 				b.Append("; ");
 			}
-			if (FontStyle != null)
-			{
+			if (FontStyle != null) {
 				b.Append("font-style: ");
 				b.Append(FontStyle.Value.ToString().ToLowerInvariant());
 				b.Append("; ");
@@ -299,8 +262,7 @@
 				b.Append(Underline.Value ? "underline" : "none");
 				b.Append("; ");
 			}
-			if (Strikethrough != null)
-			{
+			if (Strikethrough != null) {
 				if (Underline == null)
 					b.Append("text-decoration:  ");
 
@@ -328,8 +290,7 @@
 		/// <summary>
 		/// Gets whether this HighlightingColor instance is frozen.
 		/// </summary>
-		public bool IsFrozen
-		{
+		public bool IsFrozen {
 			get { return frozen; }
 		}
 
@@ -370,8 +331,7 @@
 		public override int GetHashCode()
 		{
 			int hashCode = 0;
-			unchecked
-			{
+			unchecked {
 				if (name != null)
 					hashCode += 1000000007 * name.GetHashCode();
 				hashCode += 1000000009 * fontWeight.GetHashCode();
@@ -413,15 +373,8 @@
 				this.fontSize = color.fontSize;
 		}
 
-<<<<<<< HEAD
-		internal bool IsEmptyForMerge
-		{
-			get
-			{
-=======
 		internal bool IsEmptyForMerge {
 			get {
->>>>>>> 3320ce17
 				return fontWeight == null && fontStyle == null && underline == null
 					   && strikethrough == null && foreground == null && background == null
 					   && fontFamily == null && fontSize == null;
