--- conflicted
+++ resolved
@@ -38,18 +38,9 @@
 
 		static XmlSchemaSet schemaSet;
 
-<<<<<<< HEAD
-		static XmlSchemaSet SchemaSet
-		{
-			get
-			{
-				if (schemaSet == null)
-				{
-=======
 		static XmlSchemaSet SchemaSet {
 			get {
 				if (schemaSet == null) {
->>>>>>> 3320ce17
 					schemaSet = HighlightingLoader.LoadSchemaSet(new XmlTextReader(
 						Resources.OpenStream("ModeV2.xsd")));
 				}
@@ -82,17 +73,14 @@
 		{
 			if (reader.IsEmptyElement)
 				return;
-			while (reader.Read() && reader.NodeType != XmlNodeType.EndElement)
-			{
+			while (reader.Read() && reader.NodeType != XmlNodeType.EndElement) {
 				Debug.Assert(reader.NodeType == XmlNodeType.Element);
-				if (reader.NamespaceURI != Namespace)
-				{
+				if (reader.NamespaceURI != Namespace) {
 					if (!reader.IsEmptyElement)
 						reader.Skip();
 					continue;
 				}
-				switch (reader.Name)
-				{
+				switch (reader.Name) {
 					case "RuleSet":
 						c.Add(ParseRuleSet(reader));
 						break;
@@ -146,11 +134,9 @@
 			XshdRule rule = new XshdRule();
 			SetPosition(rule, reader);
 			rule.ColorReference = ParseColorReference(reader);
-			if (!reader.IsEmptyElement)
-			{
+			if (!reader.IsEmptyElement) {
 				reader.Read();
-				if (reader.NodeType == XmlNodeType.Text)
-				{
+				if (reader.NodeType == XmlNodeType.Text) {
 					rule.Regex = reader.ReadContentAsString();
 					rule.RegexType = XshdRegexType.IgnorePatternWhitespace;
 				}
@@ -164,8 +150,7 @@
 			SetPosition(keywords, reader);
 			keywords.ColorReference = ParseColorReference(reader);
 			reader.Read();
-			while (reader.NodeType != XmlNodeType.EndElement)
-			{
+			while (reader.NodeType != XmlNodeType.EndElement) {
 				Debug.Assert(reader.NodeType == XmlNodeType.Element);
 				keywords.Words.Add(reader.ReadElementString());
 			}
@@ -191,14 +176,11 @@
 			span.Multiline = reader.GetBoolAttribute("multiline") ?? false;
 			span.SpanColorReference = ParseColorReference(reader);
 			span.RuleSetReference = ParseRuleSetReference(reader);
-			if (!reader.IsEmptyElement)
-			{
+			if (!reader.IsEmptyElement) {
 				reader.Read();
-				while (reader.NodeType != XmlNodeType.EndElement)
-				{
+				while (reader.NodeType != XmlNodeType.EndElement) {
 					Debug.Assert(reader.NodeType == XmlNodeType.Element);
-					switch (reader.Name)
-					{
+					switch (reader.Name) {
 						case "Begin":
 							if (span.BeginRegex != null)
 								throw Error(reader, "Duplicate Begin regex");
@@ -246,8 +228,7 @@
 		static void SetPosition(XshdElement element, XmlReader reader)
 		{
 			IXmlLineInfo lineInfo = reader as IXmlLineInfo;
-			if (lineInfo != null)
-			{
+			if (lineInfo != null) {
 				element.LineNumber = lineInfo.LineNumber;
 				element.ColumnNumber = lineInfo.LinePosition;
 			}
@@ -256,29 +237,22 @@
 		static XshdReference<XshdRuleSet> ParseRuleSetReference(XmlReader reader)
 		{
 			string ruleSet = reader.GetAttribute("ruleSet");
-			if (ruleSet != null)
-			{
+			if (ruleSet != null) {
 				// '/' is valid in highlighting definition names, so we need the last occurence
 				int pos = ruleSet.LastIndexOf('/');
-				if (pos >= 0)
-				{
+				if (pos >= 0) {
 					return new XshdReference<XshdRuleSet>(ruleSet.Substring(0, pos), ruleSet.Substring(pos + 1));
-				}
-				else
-				{
+				} else {
 					return new XshdReference<XshdRuleSet>(null, ruleSet);
 				}
-			}
-			else
-			{
+			} else {
 				return new XshdReference<XshdRuleSet>();
 			}
 		}
 
 		static void CheckElementName(XmlReader reader, string name)
 		{
-			if (name != null)
-			{
+			if (name != null) {
 				if (name.Length == 0)
 					throw Error(reader, "The empty string is not a valid name.");
 				if (name.IndexOf('/') >= 0)
@@ -302,20 +276,14 @@
 		static XshdReference<XshdColor> ParseColorReference(XmlReader reader)
 		{
 			string color = reader.GetAttribute("color");
-			if (color != null)
-			{
+			if (color != null) {
 				int pos = color.LastIndexOf('/');
-				if (pos >= 0)
-				{
+				if (pos >= 0) {
 					return new XshdReference<XshdColor>(color.Substring(0, pos), color.Substring(pos + 1));
-				}
-				else
-				{
+				} else {
 					return new XshdReference<XshdColor>(null, color);
 				}
-			}
-			else
-			{
+			} else {
 				return new XshdReference<XshdColor>(ParseColorAttributes(reader));
 			}
 		}
@@ -350,7 +318,6 @@
 				return FixedColorHighlightingBrush((Color?)ColorConverter.ConvertFromInvariantString(color));
 		}
 
-<<<<<<< HEAD
 		static int? ParseFontSize(IXmlLineInfo lineInfo, string size)
 		{
 			int value;
@@ -361,18 +328,13 @@
 
 		static FontFamily ParseFontFamily(IXmlLineInfo lineInfo, string family)
 		{
-			if (!string.IsNullOrEmpty(family))
-			{
+			if (!string.IsNullOrEmpty(family)) {
 				return new FontFamily(family);
-			}
-			else
-			{
-				return null;
-			}
-		}
-
-=======
->>>>>>> 3320ce17
+			} else {
+				return null;
+			}
+		}
+
 		internal static SystemColorHighlightingBrush GetSystemColorBrush(IXmlLineInfo lineInfo, string name)
 		{
 			Debug.Assert(name.StartsWith("SystemColors.", StringComparison.Ordinal));
