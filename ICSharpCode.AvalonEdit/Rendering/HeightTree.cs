﻿// Copyright (c) AlphaSierraPapa for the SharpDevelop Team (for details please see \doc\copyright.txt)
// This code is distributed under the GNU LGPL (for details please see \doc\license.txt)

using System;
using System.Collections.Generic;
using System.Diagnostics;
using System.Text;

using ICSharpCode.AvalonEdit.Document;
using ICSharpCode.AvalonEdit.Utils;

namespace ICSharpCode.AvalonEdit.Rendering
{
	/// <summary>
	/// Red-black tree similar to DocumentLineTree, augmented with collapsing and height data.
	/// </summary>
	sealed class HeightTree : ILineTracker, IDisposable
	{
		// TODO: Optimize this. This tree takes alot of memory.
		// (56 bytes for HeightTreeNode
		// We should try to get rid of the dictionary and find height nodes per index. (DONE!)
		// And we might do much better by compressing lines with the same height into a single node.
		// That would also improve load times because we would always start with just a single node.
		
		/* Idea:
		 class NewHeightTreeNode {
			int totalCount; // =count+left.count+right.count
			int count; // one node can represent multiple lines
			double height; // height of each line in this node
			double totalHeight; // =(collapsedSections!=null?0:height*count) + left.totalHeight + right.totalHeight
			List<CollapsedSection> collapsedSections; // sections holding this line collapsed
			// no "nodeCollapsedSections"/"totalCollapsedSections":
			NewHeightTreeNode left, right, parent;
			bool color;
		}
		totalCollapsedSections: are hard to update and not worth the effort. O(n log n) isn't too bad for
		 collapsing/uncollapsing, especially when compression reduces the n.
		 */
		
		#region Constructor
		readonly TextDocument document;
		HeightTreeNode root;
		WeakLineTracker weakLineTracker;
		
		public HeightTree(TextDocument document, double defaultLineHeight)
		{
			this.document = document;
			weakLineTracker = WeakLineTracker.Register(document, this);
			this.DefaultLineHeight = defaultLineHeight;
			RebuildDocument();
		}
		
		public void Dispose()
		{
			if (weakLineTracker != null)
				weakLineTracker.Deregister();
			this.root = null;
			this.weakLineTracker = null;
		}
		
		double defaultLineHeight;
		
		public double DefaultLineHeight {
			get { return defaultLineHeight; }
			set {
				double oldValue = defaultLineHeight;
				if (oldValue == value)
					return;
				defaultLineHeight = value;
				// update the stored value in all nodes:
				foreach (var node in AllNodes) {
					if (node.lineNode.height == oldValue) {
						node.lineNode.height = value;
						UpdateAugmentedData(node, UpdateAfterChildrenChangeRecursionMode.IfRequired);
					}
				}
			}
		}
		
		HeightTreeNode GetNode(DocumentLine ls)
		{
			return GetNodeByIndex(ls.LineNumber - 1);
		}
		#endregion
		
		#region RebuildDocument
		void ILineTracker.SetLineLength(DocumentLine ls, int newTotalLength)
		{
		}
		
		/// <summary>
		/// Rebuild the tree, in O(n).
		/// </summary>
		public void RebuildDocument()
		{
			foreach (CollapsedLineSection s in GetAllCollapsedSections()) {
				s.Start = null;
				s.End = null;
			}
			
			HeightTreeNode[] nodes = new HeightTreeNode[document.LineCount];
			int lineNumber = 0;
			foreach (DocumentLine ls in document.Lines) {
<<<<<<< HEAD
				nodes[lineNumber++] = new HeightTreeNode(ls, DefaultLineHeight);
=======
				HeightTreeNode node = new HeightTreeNode(ls, defaultLineHeight);
				dict.Add(ls, node);
				nodes[lineNumber++] = node;
>>>>>>> c7d382d0
			}
			Debug.Assert(nodes.Length > 0);
			// now build the corresponding balanced tree
			int height = DocumentLineTree.GetTreeHeight(nodes.Length);
			Debug.WriteLine("HeightTree will have height: " + height);
			root = BuildTree(nodes, 0, nodes.Length, height);
			root.color = BLACK;
			#if DEBUG
			CheckProperties();
			#endif
		}
		
		/// <summary>
		/// build a tree from a list of nodes
		/// </summary>
		HeightTreeNode BuildTree(HeightTreeNode[] nodes, int start, int end, int subtreeHeight)
		{
			Debug.Assert(start <= end);
			if (start == end) {
				return null;
			}
			int middle = (start + end) / 2;
			HeightTreeNode node = nodes[middle];
			node.left = BuildTree(nodes, start, middle, subtreeHeight - 1);
			node.right = BuildTree(nodes, middle + 1, end, subtreeHeight - 1);
			if (node.left != null) node.left.parent = node;
			if (node.right != null) node.right.parent = node;
			if (subtreeHeight == 1)
				node.color = RED;
			UpdateAugmentedData(node, UpdateAfterChildrenChangeRecursionMode.None);
			return node;
		}
		#endregion
		
		#region Insert/Remove lines
		void ILineTracker.BeforeRemoveLine(DocumentLine line)
		{
			HeightTreeNode node = GetNode(line);
			if (node.lineNode.collapsedSections != null) {
				foreach (CollapsedLineSection cs in node.lineNode.collapsedSections.ToArray()) {
					if (cs.Start == line && cs.End == line) {
						cs.Start = null;
						cs.End = null;
					} else if (cs.Start == line) {
						Uncollapse(cs);
						cs.Start = line.NextLine;
						AddCollapsedSection(cs, cs.End.LineNumber - cs.Start.LineNumber + 1);
					} else if (cs.End == line) {
						Uncollapse(cs);
						cs.End = line.PreviousLine;
						AddCollapsedSection(cs, cs.End.LineNumber - cs.Start.LineNumber + 1);
					}
				}
			}
			BeginRemoval();
			RemoveNode(node);
			// clear collapsedSections from removed line: prevent damage if removed line is in "nodesToCheckForMerging"
			node.lineNode.collapsedSections = null;
			EndRemoval();
		}
		
//		void ILineTracker.AfterRemoveLine(DocumentLine line)
//		{
//
//		}
		
		void ILineTracker.LineInserted(DocumentLine insertionPos, DocumentLine newLine)
		{
			InsertAfter(GetNode(insertionPos), newLine);
			#if DEBUG
			CheckProperties();
			#endif
		}
		
		HeightTreeNode InsertAfter(HeightTreeNode node, DocumentLine newLine)
		{
<<<<<<< HEAD
			HeightTreeNode newNode = new HeightTreeNode(newLine, DefaultLineHeight);
=======
			HeightTreeNode newNode = new HeightTreeNode(newLine, defaultLineHeight);
			dict.Add(newLine, newNode);
>>>>>>> c7d382d0
			if (node.right == null) {
				if (node.lineNode.collapsedSections != null) {
					// we are inserting directly after node - so copy all collapsedSections
					// that do not end at node.
					foreach (CollapsedLineSection cs in node.lineNode.collapsedSections) {
						if (cs.End != node.documentLine)
							newNode.AddDirectlyCollapsed(cs);
					}
				}
				InsertAsRight(node, newNode);
			} else {
				node = node.right.LeftMost;
				if (node.lineNode.collapsedSections != null) {
					// we are inserting directly before node - so copy all collapsedSections
					// that do not start at node.
					foreach (CollapsedLineSection cs in node.lineNode.collapsedSections) {
						if (cs.Start != node.documentLine)
							newNode.AddDirectlyCollapsed(cs);
					}
				}
				InsertAsLeft(node, newNode);
			}
			return newNode;
		}
		#endregion
		
		#region Rotation callbacks
		enum UpdateAfterChildrenChangeRecursionMode
		{
			None,
			IfRequired,
			WholeBranch
		}
		
		static void UpdateAfterChildrenChange(HeightTreeNode node)
		{
			UpdateAugmentedData(node, UpdateAfterChildrenChangeRecursionMode.IfRequired);
		}
		
		static void UpdateAugmentedData(HeightTreeNode node, UpdateAfterChildrenChangeRecursionMode mode)
		{
			int totalCount = 1;
			double totalHeight = node.lineNode.TotalHeight;
			if (node.left != null) {
				totalCount += node.left.totalCount;
				totalHeight += node.left.totalHeight;
			}
			if (node.right != null) {
				totalCount += node.right.totalCount;
				totalHeight += node.right.totalHeight;
			}
			if (node.IsDirectlyCollapsed)
				totalHeight = 0;
			if (totalCount != node.totalCount
			    || !totalHeight.IsClose(node.totalHeight)
			    || mode == UpdateAfterChildrenChangeRecursionMode.WholeBranch)
			{
				node.totalCount = totalCount;
				node.totalHeight = totalHeight;
				if (node.parent != null && mode != UpdateAfterChildrenChangeRecursionMode.None)
					UpdateAugmentedData(node.parent, mode);
			}
		}
		
		void UpdateAfterRotateLeft(HeightTreeNode node)
		{
			// node = old parent
			// node.parent = pivot, new parent
			var collapsedP = node.parent.collapsedSections;
			var collapsedQ = node.collapsedSections;
			// move collapsedSections from old parent to new parent
			node.parent.collapsedSections = collapsedQ;
			node.collapsedSections = null;
			// split the collapsedSections from the new parent into its old children:
			if (collapsedP != null) {
				foreach (CollapsedLineSection cs in collapsedP) {
					if (node.parent.right != null)
						node.parent.right.AddDirectlyCollapsed(cs);
					node.parent.lineNode.AddDirectlyCollapsed(cs);
					if (node.right != null)
						node.right.AddDirectlyCollapsed(cs);
				}
			}
			MergeCollapsedSectionsIfPossible(node);
			
			UpdateAfterChildrenChange(node);
			
			// not required: rotations only happen on insertions/deletions
			// -> totalCount changes -> the parent is always updated
			//UpdateAfterChildrenChange(node.parent);
		}
		
		void UpdateAfterRotateRight(HeightTreeNode node)
		{
			// node = old parent
			// node.parent = pivot, new parent
			var collapsedP = node.parent.collapsedSections;
			var collapsedQ = node.collapsedSections;
			// move collapsedSections from old parent to new parent
			node.parent.collapsedSections = collapsedQ;
			node.collapsedSections = null;
			// split the collapsedSections from the new parent into its old children:
			if (collapsedP != null) {
				foreach (CollapsedLineSection cs in collapsedP) {
					if (node.parent.left != null)
						node.parent.left.AddDirectlyCollapsed(cs);
					node.parent.lineNode.AddDirectlyCollapsed(cs);
					if (node.left != null)
						node.left.AddDirectlyCollapsed(cs);
				}
			}
			MergeCollapsedSectionsIfPossible(node);
			
			UpdateAfterChildrenChange(node);
			
			// not required: rotations only happen on insertions/deletions
			// -> totalCount changes -> the parent is always updated
			//UpdateAfterChildrenChange(node.parent);
		}
		
		// node removal:
		// a node in the middle of the tree is removed as following:
		//  its successor is removed
		//  it is replaced with its successor
		
		void BeforeNodeRemove(HeightTreeNode removedNode)
		{
			Debug.Assert(removedNode.left == null || removedNode.right == null);
			
			var collapsed = removedNode.collapsedSections;
			if (collapsed != null) {
				HeightTreeNode childNode = removedNode.left ?? removedNode.right;
				if (childNode != null) {
					foreach (CollapsedLineSection cs in collapsed)
						childNode.AddDirectlyCollapsed(cs);
				}
			}
			if (removedNode.parent != null)
				MergeCollapsedSectionsIfPossible(removedNode.parent);
		}
		
		void BeforeNodeReplace(HeightTreeNode removedNode, HeightTreeNode newNode, HeightTreeNode newNodeOldParent)
		{
			Debug.Assert(removedNode != null);
			Debug.Assert(newNode != null);
			while (newNodeOldParent != removedNode) {
				if (newNodeOldParent.collapsedSections != null) {
					foreach (CollapsedLineSection cs in newNodeOldParent.collapsedSections) {
						newNode.lineNode.AddDirectlyCollapsed(cs);
					}
				}
				newNodeOldParent = newNodeOldParent.parent;
			}
			if (newNode.collapsedSections != null) {
				foreach (CollapsedLineSection cs in newNode.collapsedSections) {
					newNode.lineNode.AddDirectlyCollapsed(cs);
				}
			}
			newNode.collapsedSections = removedNode.collapsedSections;
			MergeCollapsedSectionsIfPossible(newNode);
		}
		
		bool inRemoval;
		List<HeightTreeNode> nodesToCheckForMerging;
		
		void BeginRemoval()
		{
			Debug.Assert(!inRemoval);
			if (nodesToCheckForMerging == null) {
				nodesToCheckForMerging = new List<HeightTreeNode>();
			}
			inRemoval = true;
		}
		
		void EndRemoval()
		{
			Debug.Assert(inRemoval);
			inRemoval = false;
			foreach (HeightTreeNode node in nodesToCheckForMerging) {
				MergeCollapsedSectionsIfPossible(node);
			}
			nodesToCheckForMerging.Clear();
		}
		
		void MergeCollapsedSectionsIfPossible(HeightTreeNode node)
		{
			Debug.Assert(node != null);
			if (inRemoval) {
				nodesToCheckForMerging.Add(node);
				return;
			}
			// now check if we need to merge collapsedSections together
			bool merged = false;
			var collapsedL = node.lineNode.collapsedSections;
			if (collapsedL != null) {
				for (int i = collapsedL.Count - 1; i >= 0; i--) {
					CollapsedLineSection cs = collapsedL[i];
					if (cs.Start == node.documentLine || cs.End == node.documentLine)
						continue;
					if (node.left == null
					    || (node.left.collapsedSections != null && node.left.collapsedSections.Contains(cs)))
					{
						if (node.right == null
						    || (node.right.collapsedSections != null && node.right.collapsedSections.Contains(cs)))
						{
							// all children of node contain cs: -> merge!
							if (node.left != null) node.left.RemoveDirectlyCollapsed(cs);
							if (node.right != null) node.right.RemoveDirectlyCollapsed(cs);
							collapsedL.RemoveAt(i);
							node.AddDirectlyCollapsed(cs);
							merged = true;
						}
					}
				}
				if (collapsedL.Count == 0)
					node.lineNode.collapsedSections = null;
			}
			if (merged && node.parent != null) {
				MergeCollapsedSectionsIfPossible(node.parent);
			}
		}
		#endregion
		
		#region GetNodeBy... / Get...FromNode
		HeightTreeNode GetNodeByIndex(int index)
		{
			Debug.Assert(index >= 0);
			Debug.Assert(index < root.totalCount);
			HeightTreeNode node = root;
			while (true) {
				if (node.left != null && index < node.left.totalCount) {
					node = node.left;
				} else {
					if (node.left != null) {
						index -= node.left.totalCount;
					}
					if (index == 0)
						return node;
					index--;
					node = node.right;
				}
			}
		}
		
		HeightTreeNode GetNodeByVisualPosition(double position)
		{
			if (position <= 0) {
				return root.LeftMost;
			}
			if (position > root.totalHeight) {
				return root.RightMost;
			}
			HeightTreeNode node = root;
			while (true) {
				if (node.left != null && position < node.left.totalHeight) {
					node = node.left;
				} else {
					if (node.left != null) {
						position -= node.left.totalHeight;
					}
					position -= node.lineNode.TotalHeight;
					if (position < 0 || node.right == null)
						return node;
					// node.right==null can happen when totalHeight is incorrect due to rounding errors,
					// so position can be below the rounded totalHeight but larger than the sum
					// of all nodes
					node = node.right;
				}
			}
		}
		
		static double GetVisualPositionFromNode(HeightTreeNode node)
		{
			double position = (node.left != null) ? node.left.totalHeight : 0;
			while (node.parent != null) {
				if (node.IsDirectlyCollapsed)
					position = 0;
				if (node == node.parent.right) {
					if (node.parent.left != null)
						position += node.parent.left.totalHeight;
					position += node.parent.lineNode.TotalHeight;
				}
				node = node.parent;
			}
			return position;
		}
		#endregion
		
		#region Public methods
		public DocumentLine GetLineByNumber(int number)
		{
			return GetNodeByIndex(number - 1).documentLine;
		}
		
		public DocumentLine GetLineByVisualPosition(double position)
		{
			return GetNodeByVisualPosition(position).documentLine;
		}
		
		public double GetVisualPosition(DocumentLine line)
		{
			return GetVisualPositionFromNode(GetNode(line));
		}
		
		public double GetHeight(DocumentLine line)
		{
			return GetNode(line).lineNode.height;
		}
		
		public void SetHeight(DocumentLine line, double val)
		{
			var node = GetNode(line);
			node.lineNode.height = val;
			UpdateAfterChildrenChange(node);
		}
		
		public bool GetIsCollapsed(int lineNumber)
		{
			var node = GetNodeByIndex(lineNumber - 1);
			return node.lineNode.IsDirectlyCollapsed || GetIsCollapedFromNode(node);
		}
		
		/// <summary>
		/// Collapses the specified text section.
		/// Runtime: O(log n)
		/// </summary>
		public CollapsedLineSection CollapseText(DocumentLine start, DocumentLine end)
		{
			if (!document.Lines.Contains(start))
				throw new ArgumentException("Line is not part of this document", "start");
			if (!document.Lines.Contains(end))
				throw new ArgumentException("Line is not part of this document", "end");
			int length = end.LineNumber - start.LineNumber + 1;
			if (length < 0)
				throw new ArgumentException("start must be a line before end");
			CollapsedLineSection section = new CollapsedLineSection(this, start, end);
			AddCollapsedSection(section, length);
			#if DEBUG
			CheckProperties();
			#endif
			return section;
		}
		#endregion
		
		#region LineCount & TotalHeight
		public int LineCount {
			get {
				return root.totalCount;
			}
		}
		
		public double TotalHeight {
			get {
				return root.totalHeight;
			}
		}
		#endregion
		
		#region GetAllCollapsedSections
		IEnumerable<HeightTreeNode> AllNodes {
			get {
				if (root != null) {
					HeightTreeNode node = root.LeftMost;
					while (node != null) {
						yield return node;
						node = node.Successor;
					}
				}
			}
		}
		
		internal IEnumerable<CollapsedLineSection> GetAllCollapsedSections()
		{
			List<CollapsedLineSection> emptyCSList = new List<CollapsedLineSection>();
			return System.Linq.Enumerable.Distinct(
				System.Linq.Enumerable.SelectMany(
					AllNodes, node => System.Linq.Enumerable.Concat(node.lineNode.collapsedSections ?? emptyCSList,
					                                                node.collapsedSections ?? emptyCSList)
				));
		}
		#endregion
		
		#region CheckProperties
		#if DEBUG
		[Conditional("DATACONSISTENCYTEST")]
		internal void CheckProperties()
		{
			CheckProperties(root);
			
			foreach (CollapsedLineSection cs in GetAllCollapsedSections()) {
				Debug.Assert(GetNode(cs.Start).lineNode.collapsedSections.Contains(cs));
				Debug.Assert(GetNode(cs.End).lineNode.collapsedSections.Contains(cs));
				int endLine = cs.End.LineNumber;
				for (int i = cs.Start.LineNumber; i <= endLine; i++) {
					CheckIsInSection(cs, GetLineByNumber(i));
				}
			}
			
			// check red-black property:
			int blackCount = -1;
			CheckNodeProperties(root, null, RED, 0, ref blackCount);
		}
		
		void CheckIsInSection(CollapsedLineSection cs, DocumentLine line)
		{
			HeightTreeNode node = GetNode(line);
			if (node.lineNode.collapsedSections != null && node.lineNode.collapsedSections.Contains(cs))
				return;
			while (node != null) {
				if (node.collapsedSections != null && node.collapsedSections.Contains(cs))
					return;
				node = node.parent;
			}
			throw new InvalidOperationException(cs + " not found for line " + line);
		}
		
		void CheckProperties(HeightTreeNode node)
		{
			int totalCount = 1;
			double totalHeight = node.lineNode.TotalHeight;
			if (node.lineNode.IsDirectlyCollapsed)
				Debug.Assert(node.lineNode.collapsedSections.Count > 0);
			if (node.left != null) {
				CheckProperties(node.left);
				totalCount += node.left.totalCount;
				totalHeight += node.left.totalHeight;
				
				CheckAllContainedIn(node.left.collapsedSections, node.lineNode.collapsedSections);
			}
			if (node.right != null) {
				CheckProperties(node.right);
				totalCount += node.right.totalCount;
				totalHeight += node.right.totalHeight;
				
				CheckAllContainedIn(node.right.collapsedSections, node.lineNode.collapsedSections);
			}
			if (node.left != null && node.right != null) {
				if (node.left.collapsedSections != null && node.right.collapsedSections != null) {
					var intersection = System.Linq.Enumerable.Intersect(node.left.collapsedSections, node.right.collapsedSections);
					Debug.Assert(System.Linq.Enumerable.Count(intersection) == 0);
				}
			}
			if (node.IsDirectlyCollapsed) {
				Debug.Assert(node.collapsedSections.Count > 0);
				totalHeight = 0;
			}
			Debug.Assert(node.totalCount == totalCount);
			Debug.Assert(node.totalHeight.IsClose(totalHeight));
		}
		
		/// <summary>
		/// Checks that all elements in list1 are contained in list2.
		/// </summary>
		static void CheckAllContainedIn(IEnumerable<CollapsedLineSection> list1, ICollection<CollapsedLineSection> list2)
		{
			if (list1 == null) list1 = new List<CollapsedLineSection>();
			if (list2 == null) list2 = new List<CollapsedLineSection>();
			foreach (CollapsedLineSection cs in list1) {
				Debug.Assert(list2.Contains(cs));
			}
		}
		
		/*
		1. A node is either red or black.
		2. The root is black.
		3. All leaves are black. (The leaves are the NIL children.)
		4. Both children of every red node are black. (So every red node must have a black parent.)
		5. Every simple path from a node to a descendant leaf contains the same number of black nodes. (Not counting the leaf node.)
		 */
		void CheckNodeProperties(HeightTreeNode node, HeightTreeNode parentNode, bool parentColor, int blackCount, ref int expectedBlackCount)
		{
			if (node == null) return;
			
			Debug.Assert(node.parent == parentNode);
			
			if (parentColor == RED) {
				Debug.Assert(node.color == BLACK);
			}
			if (node.color == BLACK) {
				blackCount++;
			}
			if (node.left == null && node.right == null) {
				// node is a leaf node:
				if (expectedBlackCount == -1)
					expectedBlackCount = blackCount;
				else
					Debug.Assert(expectedBlackCount == blackCount);
			}
			CheckNodeProperties(node.left, node, node.color, blackCount, ref expectedBlackCount);
			CheckNodeProperties(node.right, node, node.color, blackCount, ref expectedBlackCount);
		}
		
		[System.Diagnostics.CodeAnalysis.SuppressMessage("Microsoft.Performance", "CA1811:AvoidUncalledPrivateCode")]
		public string GetTreeAsString()
		{
			StringBuilder b = new StringBuilder();
			AppendTreeToString(root, b, 0);
			return b.ToString();
		}
		
		static void AppendTreeToString(HeightTreeNode node, StringBuilder b, int indent)
		{
			if (node.color == RED)
				b.Append("RED   ");
			else
				b.Append("BLACK ");
			b.AppendLine(node.ToString());
			indent += 2;
			if (node.left != null) {
				b.Append(' ', indent);
				b.Append("L: ");
				AppendTreeToString(node.left, b, indent);
			}
			if (node.right != null) {
				b.Append(' ', indent);
				b.Append("R: ");
				AppendTreeToString(node.right, b, indent);
			}
		}
		#endif
		#endregion
		
		#region Red/Black Tree
		const bool RED = true;
		const bool BLACK = false;
		
		void InsertAsLeft(HeightTreeNode parentNode, HeightTreeNode newNode)
		{
			Debug.Assert(parentNode.left == null);
			parentNode.left = newNode;
			newNode.parent = parentNode;
			newNode.color = RED;
			UpdateAfterChildrenChange(parentNode);
			FixTreeOnInsert(newNode);
		}
		
		void InsertAsRight(HeightTreeNode parentNode, HeightTreeNode newNode)
		{
			Debug.Assert(parentNode.right == null);
			parentNode.right = newNode;
			newNode.parent = parentNode;
			newNode.color = RED;
			UpdateAfterChildrenChange(parentNode);
			FixTreeOnInsert(newNode);
		}
		
		void FixTreeOnInsert(HeightTreeNode node)
		{
			Debug.Assert(node != null);
			Debug.Assert(node.color == RED);
			Debug.Assert(node.left == null || node.left.color == BLACK);
			Debug.Assert(node.right == null || node.right.color == BLACK);
			
			HeightTreeNode parentNode = node.parent;
			if (parentNode == null) {
				// we inserted in the root -> the node must be black
				// since this is a root node, making the node black increments the number of black nodes
				// on all paths by one, so it is still the same for all paths.
				node.color = BLACK;
				return;
			}
			if (parentNode.color == BLACK) {
				// if the parent node where we inserted was black, our red node is placed correctly.
				// since we inserted a red node, the number of black nodes on each path is unchanged
				// -> the tree is still balanced
				return;
			}
			// parentNode is red, so there is a conflict here!
			
			// because the root is black, parentNode is not the root -> there is a grandparent node
			HeightTreeNode grandparentNode = parentNode.parent;
			HeightTreeNode uncleNode = Sibling(parentNode);
			if (uncleNode != null && uncleNode.color == RED) {
				parentNode.color = BLACK;
				uncleNode.color = BLACK;
				grandparentNode.color = RED;
				FixTreeOnInsert(grandparentNode);
				return;
			}
			// now we know: parent is red but uncle is black
			// First rotation:
			if (node == parentNode.right && parentNode == grandparentNode.left) {
				RotateLeft(parentNode);
				node = node.left;
			} else if (node == parentNode.left && parentNode == grandparentNode.right) {
				RotateRight(parentNode);
				node = node.right;
			}
			// because node might have changed, reassign variables:
			parentNode = node.parent;
			grandparentNode = parentNode.parent;
			
			// Now recolor a bit:
			parentNode.color = BLACK;
			grandparentNode.color = RED;
			// Second rotation:
			if (node == parentNode.left && parentNode == grandparentNode.left) {
				RotateRight(grandparentNode);
			} else {
				// because of the first rotation, this is guaranteed:
				Debug.Assert(node == parentNode.right && parentNode == grandparentNode.right);
				RotateLeft(grandparentNode);
			}
		}
		
		void RemoveNode(HeightTreeNode removedNode)
		{
			if (removedNode.left != null && removedNode.right != null) {
				// replace removedNode with it's in-order successor
				
				HeightTreeNode leftMost = removedNode.right.LeftMost;
				HeightTreeNode parentOfLeftMost = leftMost.parent;
				RemoveNode(leftMost); // remove leftMost from its current location
				
				BeforeNodeReplace(removedNode, leftMost, parentOfLeftMost);
				// and overwrite the removedNode with it
				ReplaceNode(removedNode, leftMost);
				leftMost.left = removedNode.left;
				if (leftMost.left != null) leftMost.left.parent = leftMost;
				leftMost.right = removedNode.right;
				if (leftMost.right != null) leftMost.right.parent = leftMost;
				leftMost.color = removedNode.color;
				
				UpdateAfterChildrenChange(leftMost);
				if (leftMost.parent != null) UpdateAfterChildrenChange(leftMost.parent);
				return;
			}
			
			// now either removedNode.left or removedNode.right is null
			// get the remaining child
			HeightTreeNode parentNode = removedNode.parent;
			HeightTreeNode childNode = removedNode.left ?? removedNode.right;
			BeforeNodeRemove(removedNode);
			ReplaceNode(removedNode, childNode);
			if (parentNode != null) UpdateAfterChildrenChange(parentNode);
			if (removedNode.color == BLACK) {
				if (childNode != null && childNode.color == RED) {
					childNode.color = BLACK;
				} else {
					FixTreeOnDelete(childNode, parentNode);
				}
			}
		}
		
		void FixTreeOnDelete(HeightTreeNode node, HeightTreeNode parentNode)
		{
			Debug.Assert(node == null || node.parent == parentNode);
			if (parentNode == null)
				return;
			
			// warning: node may be null
			HeightTreeNode sibling = Sibling(node, parentNode);
			if (sibling.color == RED) {
				parentNode.color = RED;
				sibling.color = BLACK;
				if (node == parentNode.left) {
					RotateLeft(parentNode);
				} else {
					RotateRight(parentNode);
				}
				
				sibling = Sibling(node, parentNode); // update value of sibling after rotation
			}
			
			if (parentNode.color == BLACK
			    && sibling.color == BLACK
			    && GetColor(sibling.left) == BLACK
			    && GetColor(sibling.right) == BLACK)
			{
				sibling.color = RED;
				FixTreeOnDelete(parentNode, parentNode.parent);
				return;
			}
			
			if (parentNode.color == RED
			    && sibling.color == BLACK
			    && GetColor(sibling.left) == BLACK
			    && GetColor(sibling.right) == BLACK)
			{
				sibling.color = RED;
				parentNode.color = BLACK;
				return;
			}
			
			if (node == parentNode.left &&
			    sibling.color == BLACK &&
			    GetColor(sibling.left) == RED &&
			    GetColor(sibling.right) == BLACK)
			{
				sibling.color = RED;
				sibling.left.color = BLACK;
				RotateRight(sibling);
			}
			else if (node == parentNode.right &&
			         sibling.color == BLACK &&
			         GetColor(sibling.right) == RED &&
			         GetColor(sibling.left) == BLACK)
			{
				sibling.color = RED;
				sibling.right.color = BLACK;
				RotateLeft(sibling);
			}
			sibling = Sibling(node, parentNode); // update value of sibling after rotation
			
			sibling.color = parentNode.color;
			parentNode.color = BLACK;
			if (node == parentNode.left) {
				if (sibling.right != null) {
					Debug.Assert(sibling.right.color == RED);
					sibling.right.color = BLACK;
				}
				RotateLeft(parentNode);
			} else {
				if (sibling.left != null) {
					Debug.Assert(sibling.left.color == RED);
					sibling.left.color = BLACK;
				}
				RotateRight(parentNode);
			}
		}
		
		void ReplaceNode(HeightTreeNode replacedNode, HeightTreeNode newNode)
		{
			if (replacedNode.parent == null) {
				Debug.Assert(replacedNode == root);
				root = newNode;
			} else {
				if (replacedNode.parent.left == replacedNode)
					replacedNode.parent.left = newNode;
				else
					replacedNode.parent.right = newNode;
			}
			if (newNode != null) {
				newNode.parent = replacedNode.parent;
			}
			replacedNode.parent = null;
		}
		
		void RotateLeft(HeightTreeNode p)
		{
			// let q be p's right child
			HeightTreeNode q = p.right;
			Debug.Assert(q != null);
			Debug.Assert(q.parent == p);
			// set q to be the new root
			ReplaceNode(p, q);
			
			// set p's right child to be q's left child
			p.right = q.left;
			if (p.right != null) p.right.parent = p;
			// set q's left child to be p
			q.left = p;
			p.parent = q;
			UpdateAfterRotateLeft(p);
		}
		
		void RotateRight(HeightTreeNode p)
		{
			// let q be p's left child
			HeightTreeNode q = p.left;
			Debug.Assert(q != null);
			Debug.Assert(q.parent == p);
			// set q to be the new root
			ReplaceNode(p, q);
			
			// set p's left child to be q's right child
			p.left = q.right;
			if (p.left != null) p.left.parent = p;
			// set q's right child to be p
			q.right = p;
			p.parent = q;
			UpdateAfterRotateRight(p);
		}
		
		static HeightTreeNode Sibling(HeightTreeNode node)
		{
			if (node == node.parent.left)
				return node.parent.right;
			else
				return node.parent.left;
		}
		
		static HeightTreeNode Sibling(HeightTreeNode node, HeightTreeNode parentNode)
		{
			Debug.Assert(node == null || node.parent == parentNode);
			if (node == parentNode.left)
				return parentNode.right;
			else
				return parentNode.left;
		}
		
		static bool GetColor(HeightTreeNode node)
		{
			return node != null ? node.color : BLACK;
		}
		#endregion
		
		#region Collapsing support
		static bool GetIsCollapedFromNode(HeightTreeNode node)
		{
			while (node != null) {
				if (node.IsDirectlyCollapsed)
					return true;
				node = node.parent;
			}
			return false;
		}
		
		internal void AddCollapsedSection(CollapsedLineSection section, int sectionLength)
		{
			AddRemoveCollapsedSection(section, sectionLength, true);
		}
		
		void AddRemoveCollapsedSection(CollapsedLineSection section, int sectionLength, bool add)
		{
			Debug.Assert(sectionLength > 0);
			
			HeightTreeNode node = GetNode(section.Start);
			// Go up in the tree.
			while (true) {
				// Mark all middle nodes as collapsed
				if (add)
					node.lineNode.AddDirectlyCollapsed(section);
				else
					node.lineNode.RemoveDirectlyCollapsed(section);
				sectionLength -= 1;
				if (sectionLength == 0) {
					// we are done!
					Debug.Assert(node.documentLine == section.End);
					break;
				}
				// Mark all right subtrees as collapsed.
				if (node.right != null) {
					if (node.right.totalCount < sectionLength) {
						if (add)
							node.right.AddDirectlyCollapsed(section);
						else
							node.right.RemoveDirectlyCollapsed(section);
						sectionLength -= node.right.totalCount;
					} else {
						// mark partially into the right subtree: go down the right subtree.
						AddRemoveCollapsedSectionDown(section, node.right, sectionLength, add);
						break;
					}
				}
				// go up to the next node
				HeightTreeNode parentNode = node.parent;
				Debug.Assert(parentNode != null);
				while (parentNode.right == node) {
					node = parentNode;
					parentNode = node.parent;
					Debug.Assert(parentNode != null);
				}
				node = parentNode;
			}
			UpdateAugmentedData(GetNode(section.Start), UpdateAfterChildrenChangeRecursionMode.WholeBranch);
			UpdateAugmentedData(GetNode(section.End), UpdateAfterChildrenChangeRecursionMode.WholeBranch);
		}
		
		static void AddRemoveCollapsedSectionDown(CollapsedLineSection section, HeightTreeNode node, int sectionLength, bool add)
		{
			while (true) {
				if (node.left != null) {
					if (node.left.totalCount < sectionLength) {
						// mark left subtree
						if (add)
							node.left.AddDirectlyCollapsed(section);
						else
							node.left.RemoveDirectlyCollapsed(section);
						sectionLength -= node.left.totalCount;
					} else {
						// mark only inside the left subtree
						node = node.left;
						Debug.Assert(node != null);
						continue;
					}
				}
				if (add)
					node.lineNode.AddDirectlyCollapsed(section);
				else
					node.lineNode.RemoveDirectlyCollapsed(section);
				sectionLength -= 1;
				if (sectionLength == 0) {
					// done!
					Debug.Assert(node.documentLine == section.End);
					break;
				}
				// mark inside right subtree:
				node = node.right;
				Debug.Assert(node != null);
			}
		}
		
		public void Uncollapse(CollapsedLineSection section)
		{
			int sectionLength = section.End.LineNumber - section.Start.LineNumber + 1;
			AddRemoveCollapsedSection(section, sectionLength, false);
			// do not call CheckProperties() in here - Uncollapse is also called during line removals
		}
		#endregion
	}
}<|MERGE_RESOLUTION|>--- conflicted
+++ resolved
@@ -101,13 +101,7 @@
 			HeightTreeNode[] nodes = new HeightTreeNode[document.LineCount];
 			int lineNumber = 0;
 			foreach (DocumentLine ls in document.Lines) {
-<<<<<<< HEAD
-				nodes[lineNumber++] = new HeightTreeNode(ls, DefaultLineHeight);
-=======
-				HeightTreeNode node = new HeightTreeNode(ls, defaultLineHeight);
-				dict.Add(ls, node);
-				nodes[lineNumber++] = node;
->>>>>>> c7d382d0
+				nodes[lineNumber++] = new HeightTreeNode(ls, defaultLineHeight);
 			}
 			Debug.Assert(nodes.Length > 0);
 			// now build the corresponding balanced tree
@@ -184,12 +178,7 @@
 		
 		HeightTreeNode InsertAfter(HeightTreeNode node, DocumentLine newLine)
 		{
-<<<<<<< HEAD
-			HeightTreeNode newNode = new HeightTreeNode(newLine, DefaultLineHeight);
-=======
 			HeightTreeNode newNode = new HeightTreeNode(newLine, defaultLineHeight);
-			dict.Add(newLine, newNode);
->>>>>>> c7d382d0
 			if (node.right == null) {
 				if (node.lineNode.collapsedSections != null) {
 					// we are inserting directly after node - so copy all collapsedSections
