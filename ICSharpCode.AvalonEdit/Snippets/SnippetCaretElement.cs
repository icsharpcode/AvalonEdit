--- conflicted
+++ resolved
@@ -2,11 +2,8 @@
 // This code is distributed under the GNU LGPL (for details please see \doc\license.txt)
 
 using System;
-<<<<<<< HEAD
-=======
 using System.Runtime.Serialization;
 using System.Windows.Input;
->>>>>>> 44ea560f
 using ICSharpCode.AvalonEdit.Document;
 using ICSharpCode.NRefactory.Editor;
 
