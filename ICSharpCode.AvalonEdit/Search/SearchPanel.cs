--- conflicted
+++ resolved
@@ -200,18 +200,6 @@
 		}
 		#endregion
 
-<<<<<<< HEAD
-		static void MarkerBrushChangedCallback(DependencyObject d, DependencyPropertyChangedEventArgs e)
-		{
-			SearchPanel panel = d as SearchPanel;
-			if (panel != null)
-			{
-				panel.renderer.MarkerBrush = (Brush)e.NewValue;
-			}
-		}
-
-=======
->>>>>>> fedfb2f1
 		static SearchPanel()
 		{
 			DefaultStyleKeyProperty.OverrideMetadata(typeof(SearchPanel), new FrameworkPropertyMetadata(typeof(SearchPanel)));
