--- conflicted
+++ resolved
@@ -5,7 +5,6 @@
 		<Setter Property="Template">
 			<Setter.Value>
 				<ControlTemplate TargetType="{x:Type search:SearchPanel}">
-<<<<<<< HEAD
 					<ControlTemplate.Resources>
 						<BooleanToVisibilityConverter x:Key="booleanToVisibilityConverter"/>
 					</ControlTemplate.Resources>
@@ -23,7 +22,7 @@
 								</TextBox>
 								<search:DropDownButton Height="24" TabIndex="2">
 									<search:DropDownButton.DropDownContent>
-										<Popup StaysOpen="False">
+										<Popup StaysOpen="False" Name="PART_dropdownPopup">
 											<Border Background="{DynamicResource {x:Static SystemColors.WindowBrushKey}}" BorderBrush="{DynamicResource {x:Static SystemColors.WindowTextBrushKey}}" BorderThickness="1">
 												<StackPanel Orientation="Vertical">
 													<CheckBox IsChecked="{Binding MatchCase, RelativeSource={RelativeSource TemplatedParent}}" Content="{Binding Localization.MatchCaseText, RelativeSource={RelativeSource TemplatedParent}}" Margin="3" />
@@ -41,7 +40,7 @@
 									<Image Width="16" Height="16" Stretch="Fill" Source="next.png" />
 								</Button>
 								<Button Height="16" Width="16" HorizontalAlignment="Right" VerticalAlignment="Top" Command="search:SearchCommands.CloseSearchPanel"
-									VerticalContentAlignment="Center" HorizontalContentAlignment="Center" Focusable="False" TabIndex="7">
+									    VerticalContentAlignment="Center" HorizontalContentAlignment="Center" Focusable="False" TabIndex="7">
 									<Path Data="M 0,0 L 8,8 M 8,0 L 0,8" Stroke="{DynamicResource {x:Static SystemColors.ControlTextBrushKey}}" StrokeThickness="1" />
 								</Button>
 							</StackPanel>
@@ -62,42 +61,6 @@
 									<Image Width="16" Height="16" Stretch="Fill" Source="replaceall.png" />
 								</Button>
 							</StackPanel>
-=======
-					<Border Background="{DynamicResource {x:Static SystemColors.WindowBrushKey}}" BorderBrush="{DynamicResource {x:Static SystemColors.WindowTextBrushKey}}" BorderThickness="1" HorizontalAlignment="Right" VerticalAlignment="Top" Cursor="Arrow">
-						<StackPanel Orientation="Horizontal">
-							<TextBox Name="PART_searchTextBox" Focusable="True" Width="150" Height="24" Margin="3,3,3,0">
-								<TextBox.Text>
-									<Binding Path="SearchPattern" RelativeSource="{RelativeSource TemplatedParent}" UpdateSourceTrigger="PropertyChanged">
-										<Binding.ValidationRules>
-											<ExceptionValidationRule />
-										</Binding.ValidationRules>
-									</Binding>
-								</TextBox.Text>
-							</TextBox>
-							<search:DropDownButton Height="24">
-								<search:DropDownButton.DropDownContent>
-									<Popup StaysOpen="False" Name="PART_dropdownPopup">
-										<Border Background="{DynamicResource {x:Static SystemColors.WindowBrushKey}}" BorderBrush="{DynamicResource {x:Static SystemColors.WindowTextBrushKey}}" BorderThickness="1">
-											<StackPanel Orientation="Vertical">
-												<CheckBox IsChecked="{Binding MatchCase, RelativeSource={RelativeSource TemplatedParent}}" Content="{Binding Localization.MatchCaseText, RelativeSource={RelativeSource TemplatedParent}}" Margin="3" />
-												<CheckBox IsChecked="{Binding WholeWords, RelativeSource={RelativeSource TemplatedParent}}" Content="{Binding Localization.MatchWholeWordsText, RelativeSource={RelativeSource TemplatedParent}}" Margin="3" />
-												<CheckBox IsChecked="{Binding UseRegex, RelativeSource={RelativeSource TemplatedParent}}" Content="{Binding Localization.UseRegexText, RelativeSource={RelativeSource TemplatedParent}}" Margin="3" />
-											</StackPanel>
-										</Border>
-									</Popup>
-								</search:DropDownButton.DropDownContent>
-							</search:DropDownButton>
-							<Button Margin="3" Height="24" Width="24" Command="search:SearchCommands.FindPrevious" ToolTip="{Binding Localization.FindPreviousText, RelativeSource={RelativeSource TemplatedParent}}">
-								<Image Width="16" Height="16" Stretch="Fill" Source="prev.png" />
-							</Button>
-							<Button Margin="3" Height="24" Width="24" Command="search:SearchCommands.FindNext" ToolTip="{Binding Localization.FindNextText, RelativeSource={RelativeSource TemplatedParent}}">
-								<Image Width="16" Height="16" Stretch="Fill" Source="next.png" />
-							</Button>
-							<Button Height="16" Width="16" HorizontalAlignment="Right" VerticalAlignment="Top" Command="search:SearchCommands.CloseSearchPanel"
-							        VerticalContentAlignment="Center" HorizontalContentAlignment="Center" Focusable="False">
-								<Path Data="M 0,0 L 8,8 M 8,0 L 0,8" Stroke="{DynamicResource {x:Static SystemColors.ControlTextBrushKey}}" StrokeThickness="1" />
-							</Button>
->>>>>>> 106b31ef
 						</StackPanel>
 					</Border>
 				</ControlTemplate>
